--- conflicted
+++ resolved
@@ -7,46 +7,6 @@
 SUBDIRS = include testsuite man
 
 EXTRA_DIST = LICENSE ChangeLog.v1 ChangeLog.libgcj configure.host	\
-<<<<<<< HEAD
-	 src/aarch64/ffi.c src/aarch64/ffitarget.h			\
-	 src/aarch64/sysv.S build-ios.sh				\
-	 src/alpha/ffi.c src/alpha/osf.S src/alpha/ffitarget.h		\
-	 src/arm/ffi.c src/arm/sysv.S src/arm/ffitarget.h		\
-	 src/avr32/ffi.c src/avr32/sysv.S src/avr32/ffitarget.h		\
-	 src/cris/ffi.c src/cris/sysv.S src/cris/ffitarget.h		\
-	 src/ia64/ffi.c src/ia64/ffitarget.h src/ia64/ia64_flags.h	\
-	 src/ia64/unix.S src/mips/ffi.c src/mips/n32.S src/mips/o32.S	\
-	 src/mips/ffitarget.h src/m32r/ffi.c src/m32r/sysv.S		\
-	 src/m32r/ffitarget.h src/m68k/ffi.c src/m68k/sysv.S		\
-	 src/m68k/ffitarget.h src/microblaze/ffi.c			\
-	 src/microblaze/sysv.S src/microblaze/ffitarget.h		\
-	 src/powerpc/ffi.c src/powerpc/sysv.S				\
-	 src/powerpc/linux64.S src/powerpc/linux64_closure.S		\
-	 src/powerpc/ppc_closure.S src/powerpc/asm.h			\
-	src/powerpc/aix.S src/powerpc/darwin.S				\
-	src/powerpc/aix_closure.S src/powerpc/darwin_closure.S		\
-	src/powerpc/ffi_darwin.c src/powerpc/ffitarget.h		\
-	src/s390/ffi.c src/s390/sysv.S src/s390/ffitarget.h		\
-	src/sh/ffi.c src/sh/sysv.S src/sh/ffitarget.h src/sh64/ffi.c	\
-	src/sh64/sysv.S src/sh64/ffitarget.h src/sparc/v8.S		\
-	src/sparc/v9.S src/sparc/ffitarget.h src/sparc/ffi.c		\
-	src/x86/darwin64.S src/x86/ffi.c src/x86/sysv.S			\
-	src/x86/win32.S src/x86/darwin.S src/x86/win64.S		\
-	src/x86/freebsd.S src/x86/ffi64.c src/x86/unix64.S		\
-	src/x86/ffitarget.h src/pa/ffitarget.h src/pa/ffi.c		\
-	src/pa/linux.S src/pa/hpux32.S src/frv/ffi.c src/bfin/ffi.c	\
-	src/bfin/ffitarget.h src/bfin/sysv.S src/frv/eabi.S		\
-	src/frv/ffitarget.h src/dlmalloc.c src/tile/ffi.c		\
-	src/tile/ffitarget.h src/tile/tile.S libtool-version		\
-	src/xtensa/ffitarget.h src/xtensa/ffi.c src/xtensa/sysv.S	\
-	 ChangeLog.libffi m4/libtool.m4 m4/lt~obsolete.m4		\
-	 m4/ltoptions.m4 m4/ltsugar.m4 m4/ltversion.m4			\
-	 m4/ltversion.m4 src/arm/gentramp.sh src/debug.c msvcc.sh	\
-	generate-ios-source-and-headers.py				\
-	 generate-osx-source-and-headers.py				\
-	 libffi.xcodeproj/project.pbxproj src/arm/trampoline.S          \
-        libtool-ldflags
-=======
 	 src/aarch64/ffi.c src/aarch64/ffitarget.h src/aarch64/sysv.S	\
 	 build-ios.sh src/alpha/ffi.c src/alpha/osf.S			\
 	 src/alpha/ffitarget.h src/arm/ffi.c src/arm/sysv.S		\
@@ -86,7 +46,6 @@
 	 generate-osx-source-and-headers.py				\
 	 libffi.xcodeproj/project.pbxproj src/arm/trampoline.S		\
 	 libtool-ldflags
->>>>>>> f6971804
 
 info_TEXINFOS = doc/libffi.texi
 
@@ -250,12 +209,9 @@
 if XTENSA
 nodist_libffi_la_SOURCES += src/xtensa/sysv.S src/xtensa/ffi.c
 endif
-<<<<<<< HEAD
-=======
 if METAG
 nodist_libffi_la_SOURCES += src/metag/sysv.S src/metag/ffi.c
 endif
->>>>>>> f6971804
 
 libffi_convenience_la_SOURCES = $(libffi_la_SOURCES)
 nodist_libffi_convenience_la_SOURCES = $(nodist_libffi_la_SOURCES)
