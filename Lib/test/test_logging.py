--- conflicted
+++ resolved
@@ -2694,7 +2694,11 @@
             # Original logger output is empty.
             self.assert_log_lines([])
 
-<<<<<<< HEAD
+    def test_out_of_order(self):
+        self.apply_config(self.out_of_order)
+        handler = logging.getLogger('mymodule').handlers[0]
+        self.assertIsInstance(handler.target, logging.Handler)
+
     def test_baseconfig(self):
         d = {
             'atuple': (1, 2, 3),
@@ -2716,12 +2720,6 @@
         self.assertRaises(KeyError, bc.convert, 'cfg://nosuch')
         self.assertRaises(ValueError, bc.convert, 'cfg://!')
         self.assertRaises(KeyError, bc.convert, 'cfg://adict[2]')
-=======
-    def test_out_of_order(self):
-        self.apply_config(self.out_of_order)
-        handler = logging.getLogger('mymodule').handlers[0]
-        self.assertIsInstance(handler.target, logging.Handler)
->>>>>>> 3f885b54
 
 class ManagerTest(BaseTest):
     def test_manager_loggerclass(self):
