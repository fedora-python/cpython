
/* POSIX module implementation */

/* This file is also used for Windows NT/MS-Win.  In that case the
   module actually calls itself 'nt', not 'posix', and a few
   functions are either unimplemented or implemented differently.  The source
   assumes that for Windows NT, the macro 'MS_WINDOWS' is defined independent
   of the compiler used.  Different compilers define their own feature
   test macro, e.g. '_MSC_VER'. */



#ifdef __APPLE__
   /*
    * Step 1 of support for weak-linking a number of symbols existing on
    * OSX 10.4 and later, see the comment in the #ifdef __APPLE__ block
    * at the end of this file for more information.
    */
#  pragma weak lchown
#  pragma weak statvfs
#  pragma weak fstatvfs

#endif /* __APPLE__ */

#define PY_SSIZE_T_CLEAN

#include "Python.h"
#include "structmember.h"
#ifndef MS_WINDOWS
#include "posixmodule.h"
#else
#include "winreparse.h"
#endif

#ifdef __cplusplus
extern "C" {
#endif

PyDoc_STRVAR(posix__doc__,
"This module provides access to operating system functionality that is\n\
standardized by the C Standard and the POSIX standard (a thinly\n\
disguised Unix interface).  Refer to the library manual and\n\
corresponding Unix manual entries for more information on calls.");


#ifdef HAVE_SYS_UIO_H
#include <sys/uio.h>
#endif

#ifdef HAVE_SYS_TYPES_H
#include <sys/types.h>
#endif /* HAVE_SYS_TYPES_H */

#ifdef HAVE_SYS_STAT_H
#include <sys/stat.h>
#endif /* HAVE_SYS_STAT_H */

#ifdef HAVE_SYS_WAIT_H
#include <sys/wait.h>           /* For WNOHANG */
#endif

#ifdef HAVE_SIGNAL_H
#include <signal.h>
#endif

#ifdef HAVE_FCNTL_H
#include <fcntl.h>
#endif /* HAVE_FCNTL_H */

#ifdef HAVE_GRP_H
#include <grp.h>
#endif

#ifdef HAVE_SYSEXITS_H
#include <sysexits.h>
#endif /* HAVE_SYSEXITS_H */

#ifdef HAVE_SYS_LOADAVG_H
#include <sys/loadavg.h>
#endif

#ifdef HAVE_LANGINFO_H
#include <langinfo.h>
#endif

#ifdef HAVE_SYS_SENDFILE_H
#include <sys/sendfile.h>
#endif

#ifdef HAVE_SCHED_H
#include <sched.h>
#endif

#if !defined(CPU_ALLOC) && defined(HAVE_SCHED_SETAFFINITY)
#undef HAVE_SCHED_SETAFFINITY
#endif

#if defined(HAVE_SYS_XATTR_H) && defined(__GLIBC__) && !defined(__FreeBSD_kernel__) && !defined(__GNU__)
#define USE_XATTRS
#endif

#ifdef USE_XATTRS
#include <sys/xattr.h>
#endif

#if defined(__FreeBSD__) || defined(__DragonFly__) || defined(__APPLE__)
#ifdef HAVE_SYS_SOCKET_H
#include <sys/socket.h>
#endif
#endif

#ifdef HAVE_DLFCN_H
#include <dlfcn.h>
#endif

#ifdef __hpux
#include <sys/mpctl.h>
#endif

#if defined(__DragonFly__) || \
    defined(__OpenBSD__)   || \
    defined(__FreeBSD__)   || \
    defined(__NetBSD__)    || \
    defined(__APPLE__)
#include <sys/sysctl.h>
#endif

#if defined(MS_WINDOWS)
#  define TERMSIZE_USE_CONIO
#elif defined(HAVE_SYS_IOCTL_H)
#  include <sys/ioctl.h>
#  if defined(HAVE_TERMIOS_H)
#    include <termios.h>
#  endif
#  if defined(TIOCGWINSZ)
#    define TERMSIZE_USE_IOCTL
#  endif
#endif /* MS_WINDOWS */

/* Various compilers have only certain posix functions */
/* XXX Gosh I wish these were all moved into pyconfig.h */
#if defined(__WATCOMC__) && !defined(__QNX__)           /* Watcom compiler */
#define HAVE_OPENDIR    1
#define HAVE_SYSTEM     1
#include <process.h>
#else
#ifdef _MSC_VER         /* Microsoft compiler */
#define HAVE_GETPPID    1
#define HAVE_GETLOGIN   1
#define HAVE_SPAWNV     1
#define HAVE_EXECV      1
#define HAVE_PIPE       1
#define HAVE_SYSTEM     1
#define HAVE_CWAIT      1
#define HAVE_FSYNC      1
#define fsync _commit
#else
/* Unix functions that the configure script doesn't check for */
#define HAVE_EXECV      1
#define HAVE_FORK       1
#if defined(__USLC__) && defined(__SCO_VERSION__)       /* SCO UDK Compiler */
#define HAVE_FORK1      1
#endif
#define HAVE_GETEGID    1
#define HAVE_GETEUID    1
#define HAVE_GETGID     1
#define HAVE_GETPPID    1
#define HAVE_GETUID     1
#define HAVE_KILL       1
#define HAVE_OPENDIR    1
#define HAVE_PIPE       1
#define HAVE_SYSTEM     1
#define HAVE_WAIT       1
#define HAVE_TTYNAME    1
#endif  /* _MSC_VER */
#endif  /* ! __WATCOMC__ || __QNX__ */


/*[clinic input]
# one of the few times we lie about this name!
module os
[clinic start generated code]*/
/*[clinic end generated code: output=da39a3ee5e6b4b0d input=94a0f0f978acae17]*/

#ifndef _MSC_VER

#if defined(__sgi)&&_COMPILER_VERSION>=700
/* declare ctermid_r if compiling with MIPSPro 7.x in ANSI C mode
   (default) */
extern char        *ctermid_r(char *);
#endif

#ifndef HAVE_UNISTD_H
#if defined(PYCC_VACPP)
extern int mkdir(char *);
#else
#if ( defined(__WATCOMC__) || defined(_MSC_VER) ) && !defined(__QNX__)
extern int mkdir(const char *);
#else
extern int mkdir(const char *, mode_t);
#endif
#endif
#if defined(__IBMC__) || defined(__IBMCPP__)
extern int chdir(char *);
extern int rmdir(char *);
#else
extern int chdir(const char *);
extern int rmdir(const char *);
#endif
extern int chmod(const char *, mode_t);
/*#ifdef HAVE_FCHMOD
extern int fchmod(int, mode_t);
#endif*/
/*#ifdef HAVE_LCHMOD
extern int lchmod(const char *, mode_t);
#endif*/
extern int chown(const char *, uid_t, gid_t);
extern char *getcwd(char *, int);
extern char *strerror(int);
extern int link(const char *, const char *);
extern int rename(const char *, const char *);
extern int stat(const char *, struct stat *);
extern int unlink(const char *);
#ifdef HAVE_SYMLINK
extern int symlink(const char *, const char *);
#endif /* HAVE_SYMLINK */
#ifdef HAVE_LSTAT
extern int lstat(const char *, struct stat *);
#endif /* HAVE_LSTAT */
#endif /* !HAVE_UNISTD_H */

#endif /* !_MSC_VER */

#ifdef HAVE_UTIME_H
#include <utime.h>
#endif /* HAVE_UTIME_H */

#ifdef HAVE_SYS_UTIME_H
#include <sys/utime.h>
#define HAVE_UTIME_H /* pretend we do for the rest of this file */
#endif /* HAVE_SYS_UTIME_H */

#ifdef HAVE_SYS_TIMES_H
#include <sys/times.h>
#endif /* HAVE_SYS_TIMES_H */

#ifdef HAVE_SYS_PARAM_H
#include <sys/param.h>
#endif /* HAVE_SYS_PARAM_H */

#ifdef HAVE_SYS_UTSNAME_H
#include <sys/utsname.h>
#endif /* HAVE_SYS_UTSNAME_H */

#ifdef HAVE_DIRENT_H
#include <dirent.h>
#define NAMLEN(dirent) strlen((dirent)->d_name)
#else
#if defined(__WATCOMC__) && !defined(__QNX__)
#include <direct.h>
#define NAMLEN(dirent) strlen((dirent)->d_name)
#else
#define dirent direct
#define NAMLEN(dirent) (dirent)->d_namlen
#endif
#ifdef HAVE_SYS_NDIR_H
#include <sys/ndir.h>
#endif
#ifdef HAVE_SYS_DIR_H
#include <sys/dir.h>
#endif
#ifdef HAVE_NDIR_H
#include <ndir.h>
#endif
#endif

#ifdef _MSC_VER
#ifdef HAVE_DIRECT_H
#include <direct.h>
#endif
#ifdef HAVE_IO_H
#include <io.h>
#endif
#ifdef HAVE_PROCESS_H
#include <process.h>
#endif
#ifndef VOLUME_NAME_DOS
#define VOLUME_NAME_DOS 0x0
#endif
#ifndef VOLUME_NAME_NT
#define VOLUME_NAME_NT  0x2
#endif
#ifndef IO_REPARSE_TAG_SYMLINK
#define IO_REPARSE_TAG_SYMLINK (0xA000000CL)
#endif
#ifndef IO_REPARSE_TAG_MOUNT_POINT
#define IO_REPARSE_TAG_MOUNT_POINT (0xA0000003L)
#endif
#include "osdefs.h"
#include <malloc.h>
#include <windows.h>
#include <shellapi.h>   /* for ShellExecute() */
#include <lmcons.h>     /* for UNLEN */
#ifdef SE_CREATE_SYMBOLIC_LINK_NAME /* Available starting with Vista */
#define HAVE_SYMLINK
static int win32_can_symlink = 0;
#endif
#endif /* _MSC_VER */

#ifndef MAXPATHLEN
#if defined(PATH_MAX) && PATH_MAX > 1024
#define MAXPATHLEN PATH_MAX
#else
#define MAXPATHLEN 1024
#endif
#endif /* MAXPATHLEN */

#ifdef UNION_WAIT
/* Emulate some macros on systems that have a union instead of macros */

#ifndef WIFEXITED
#define WIFEXITED(u_wait) (!(u_wait).w_termsig && !(u_wait).w_coredump)
#endif

#ifndef WEXITSTATUS
#define WEXITSTATUS(u_wait) (WIFEXITED(u_wait)?((u_wait).w_retcode):-1)
#endif

#ifndef WTERMSIG
#define WTERMSIG(u_wait) ((u_wait).w_termsig)
#endif

#define WAIT_TYPE union wait
#define WAIT_STATUS_INT(s) (s.w_status)

#else /* !UNION_WAIT */
#define WAIT_TYPE int
#define WAIT_STATUS_INT(s) (s)
#endif /* UNION_WAIT */

/* Don't use the "_r" form if we don't need it (also, won't have a
   prototype for it, at least on Solaris -- maybe others as well?). */
#if defined(HAVE_CTERMID_R) && defined(WITH_THREAD)
#define USE_CTERMID_R
#endif

/* choose the appropriate stat and fstat functions and return structs */
#undef STAT
#undef FSTAT
#undef STRUCT_STAT
#ifdef MS_WINDOWS
#       define STAT win32_stat
#       define LSTAT win32_lstat
#       define FSTAT _Py_fstat_noraise
#       define STRUCT_STAT struct _Py_stat_struct
#else
#       define STAT stat
#       define LSTAT lstat
#       define FSTAT fstat
#       define STRUCT_STAT struct stat
#endif

#if defined(MAJOR_IN_MKDEV)
#include <sys/mkdev.h>
#else
#if defined(MAJOR_IN_SYSMACROS)
#include <sys/sysmacros.h>
#endif
#if defined(HAVE_MKNOD) && defined(HAVE_SYS_MKDEV_H)
#include <sys/mkdev.h>
#endif
#endif

#define DWORD_MAX 4294967295U

#ifdef MS_WINDOWS
#define INITFUNC PyInit_nt
#define MODNAME "nt"
#else
#define INITFUNC PyInit_posix
#define MODNAME "posix"
#endif

#ifdef MS_WINDOWS
/* defined in fileutils.c */
PyAPI_FUNC(void) _Py_time_t_to_FILE_TIME(time_t, int, FILETIME *);
PyAPI_FUNC(void) _Py_attribute_data_to_stat(BY_HANDLE_FILE_INFORMATION *,
                                            ULONG, struct _Py_stat_struct *);
#endif

#ifdef MS_WINDOWS
static int
win32_warn_bytes_api()
{
    return PyErr_WarnEx(PyExc_DeprecationWarning,
        "The Windows bytes API has been deprecated, "
        "use Unicode filenames instead",
        1);
}
#endif


#ifndef MS_WINDOWS
PyObject *
_PyLong_FromUid(uid_t uid)
{
    if (uid == (uid_t)-1)
        return PyLong_FromLong(-1);
    return PyLong_FromUnsignedLong(uid);
}

PyObject *
_PyLong_FromGid(gid_t gid)
{
    if (gid == (gid_t)-1)
        return PyLong_FromLong(-1);
    return PyLong_FromUnsignedLong(gid);
}

int
_Py_Uid_Converter(PyObject *obj, void *p)
{
    uid_t uid;
    PyObject *index;
    int overflow;
    long result;
    unsigned long uresult;

    index = PyNumber_Index(obj);
    if (index == NULL) {
        PyErr_Format(PyExc_TypeError,
                     "uid should be integer, not %.200s",
                     Py_TYPE(obj)->tp_name);
        return 0;
    }

    /*
     * Handling uid_t is complicated for two reasons:
     *  * Although uid_t is (always?) unsigned, it still
     *    accepts -1.
     *  * We don't know its size in advance--it may be
     *    bigger than an int, or it may be smaller than
     *    a long.
     *
     * So a bit of defensive programming is in order.
     * Start with interpreting the value passed
     * in as a signed long and see if it works.
     */

    result = PyLong_AsLongAndOverflow(index, &overflow);

    if (!overflow) {
        uid = (uid_t)result;

        if (result == -1) {
            if (PyErr_Occurred())
                goto fail;
            /* It's a legitimate -1, we're done. */
            goto success;
        }

        /* Any other negative number is disallowed. */
        if (result < 0)
            goto underflow;

        /* Ensure the value wasn't truncated. */
        if (sizeof(uid_t) < sizeof(long) &&
            (long)uid != result)
            goto underflow;
        goto success;
    }

    if (overflow < 0)
        goto underflow;

    /*
     * Okay, the value overflowed a signed long.  If it
     * fits in an *unsigned* long, it may still be okay,
     * as uid_t may be unsigned long on this platform.
     */
    uresult = PyLong_AsUnsignedLong(index);
    if (PyErr_Occurred()) {
        if (PyErr_ExceptionMatches(PyExc_OverflowError))
            goto overflow;
        goto fail;
    }

    uid = (uid_t)uresult;

    /*
     * If uid == (uid_t)-1, the user actually passed in ULONG_MAX,
     * but this value would get interpreted as (uid_t)-1  by chown
     * and its siblings.   That's not what the user meant!  So we
     * throw an overflow exception instead.   (We already
     * handled a real -1 with PyLong_AsLongAndOverflow() above.)
     */
    if (uid == (uid_t)-1)
        goto overflow;

    /* Ensure the value wasn't truncated. */
    if (sizeof(uid_t) < sizeof(long) &&
        (unsigned long)uid != uresult)
        goto overflow;
    /* fallthrough */

success:
    Py_DECREF(index);
    *(uid_t *)p = uid;
    return 1;

underflow:
    PyErr_SetString(PyExc_OverflowError,
                    "uid is less than minimum");
    goto fail;

overflow:
    PyErr_SetString(PyExc_OverflowError,
                    "uid is greater than maximum");
    /* fallthrough */

fail:
    Py_DECREF(index);
    return 0;
}

int
_Py_Gid_Converter(PyObject *obj, void *p)
{
    gid_t gid;
    PyObject *index;
    int overflow;
    long result;
    unsigned long uresult;

    index = PyNumber_Index(obj);
    if (index == NULL) {
        PyErr_Format(PyExc_TypeError,
                     "gid should be integer, not %.200s",
                     Py_TYPE(obj)->tp_name);
        return 0;
    }

    /*
     * Handling gid_t is complicated for two reasons:
     *  * Although gid_t is (always?) unsigned, it still
     *    accepts -1.
     *  * We don't know its size in advance--it may be
     *    bigger than an int, or it may be smaller than
     *    a long.
     *
     * So a bit of defensive programming is in order.
     * Start with interpreting the value passed
     * in as a signed long and see if it works.
     */

    result = PyLong_AsLongAndOverflow(index, &overflow);

    if (!overflow) {
        gid = (gid_t)result;

        if (result == -1) {
            if (PyErr_Occurred())
                goto fail;
            /* It's a legitimate -1, we're done. */
            goto success;
        }

        /* Any other negative number is disallowed. */
        if (result < 0) {
            goto underflow;
        }

        /* Ensure the value wasn't truncated. */
        if (sizeof(gid_t) < sizeof(long) &&
            (long)gid != result)
            goto underflow;
        goto success;
    }

    if (overflow < 0)
        goto underflow;

    /*
     * Okay, the value overflowed a signed long.  If it
     * fits in an *unsigned* long, it may still be okay,
     * as gid_t may be unsigned long on this platform.
     */
    uresult = PyLong_AsUnsignedLong(index);
    if (PyErr_Occurred()) {
        if (PyErr_ExceptionMatches(PyExc_OverflowError))
            goto overflow;
        goto fail;
    }

    gid = (gid_t)uresult;

    /*
     * If gid == (gid_t)-1, the user actually passed in ULONG_MAX,
     * but this value would get interpreted as (gid_t)-1  by chown
     * and its siblings.   That's not what the user meant!  So we
     * throw an overflow exception instead.   (We already
     * handled a real -1 with PyLong_AsLongAndOverflow() above.)
     */
    if (gid == (gid_t)-1)
        goto overflow;

    /* Ensure the value wasn't truncated. */
    if (sizeof(gid_t) < sizeof(long) &&
        (unsigned long)gid != uresult)
        goto overflow;
    /* fallthrough */

success:
    Py_DECREF(index);
    *(gid_t *)p = gid;
    return 1;

underflow:
    PyErr_SetString(PyExc_OverflowError,
                    "gid is less than minimum");
    goto fail;

overflow:
    PyErr_SetString(PyExc_OverflowError,
                    "gid is greater than maximum");
    /* fallthrough */

fail:
    Py_DECREF(index);
    return 0;
}
#endif /* MS_WINDOWS */


#ifdef HAVE_LONG_LONG
#  define _PyLong_FromDev PyLong_FromLongLong
#else
#  define _PyLong_FromDev PyLong_FromLong
#endif


#if defined(HAVE_MKNOD) && defined(HAVE_MAKEDEV)
static int
_Py_Dev_Converter(PyObject *obj, void *p)
{
#ifdef HAVE_LONG_LONG
    *((dev_t *)p) = PyLong_AsUnsignedLongLong(obj);
#else
    *((dev_t *)p) = PyLong_AsUnsignedLong(obj);
#endif
    if (PyErr_Occurred())
        return 0;
    return 1;
}
#endif /* HAVE_MKNOD && HAVE_MAKEDEV */


#ifdef AT_FDCWD
/*
 * Why the (int) cast?  Solaris 10 defines AT_FDCWD as 0xffd19553 (-3041965);
 * without the int cast, the value gets interpreted as uint (4291925331),
 * which doesn't play nicely with all the initializer lines in this file that
 * look like this:
 *      int dir_fd = DEFAULT_DIR_FD;
 */
#define DEFAULT_DIR_FD (int)AT_FDCWD
#else
#define DEFAULT_DIR_FD (-100)
#endif

static int
_fd_converter(PyObject *o, int *p, const char *allowed)
{
    int overflow;
    long long_value;

    PyObject *index = PyNumber_Index(o);
    if (index == NULL) {
        PyErr_Format(PyExc_TypeError,
                     "argument should be %s, not %.200s",
                     allowed, Py_TYPE(o)->tp_name);
        return 0;
    }

    long_value = PyLong_AsLongAndOverflow(index, &overflow);
    Py_DECREF(index);
    if (overflow > 0 || long_value > INT_MAX) {
        PyErr_SetString(PyExc_OverflowError,
                        "fd is greater than maximum");
        return 0;
    }
    if (overflow < 0 || long_value < INT_MIN) {
        PyErr_SetString(PyExc_OverflowError,
                        "fd is less than minimum");
        return 0;
    }

    *p = (int)long_value;
    return 1;
}

static int
dir_fd_converter(PyObject *o, void *p)
{
    if (o == Py_None) {
        *(int *)p = DEFAULT_DIR_FD;
        return 1;
    }
    return _fd_converter(o, (int *)p, "integer");
}


/*
 * A PyArg_ParseTuple "converter" function
 * that handles filesystem paths in the manner
 * preferred by the os module.
 *
 * path_converter accepts (Unicode) strings and their
 * subclasses, and bytes and their subclasses.  What
 * it does with the argument depends on the platform:
 *
 *   * On Windows, if we get a (Unicode) string we
 *     extract the wchar_t * and return it; if we get
 *     bytes we extract the char * and return that.
 *
 *   * On all other platforms, strings are encoded
 *     to bytes using PyUnicode_FSConverter, then we
 *     extract the char * from the bytes object and
 *     return that.
 *
 * path_converter also optionally accepts signed
 * integers (representing open file descriptors) instead
 * of path strings.
 *
 * Input fields:
 *   path.nullable
 *     If nonzero, the path is permitted to be None.
 *   path.allow_fd
 *     If nonzero, the path is permitted to be a file handle
 *     (a signed int) instead of a string.
 *   path.function_name
 *     If non-NULL, path_converter will use that as the name
 *     of the function in error messages.
 *     (If path.function_name is NULL it omits the function name.)
 *   path.argument_name
 *     If non-NULL, path_converter will use that as the name
 *     of the parameter in error messages.
 *     (If path.argument_name is NULL it uses "path".)
 *
 * Output fields:
 *   path.wide
 *     Points to the path if it was expressed as Unicode
 *     and was not encoded.  (Only used on Windows.)
 *   path.narrow
 *     Points to the path if it was expressed as bytes,
 *     or it was Unicode and was encoded to bytes.
 *   path.fd
 *     Contains a file descriptor if path.accept_fd was true
 *     and the caller provided a signed integer instead of any
 *     sort of string.
 *
 *     WARNING: if your "path" parameter is optional, and is
 *     unspecified, path_converter will never get called.
 *     So if you set allow_fd, you *MUST* initialize path.fd = -1
 *     yourself!
 *   path.length
 *     The length of the path in characters, if specified as
 *     a string.
 *   path.object
 *     The original object passed in.
 *   path.cleanup
 *     For internal use only.  May point to a temporary object.
 *     (Pay no attention to the man behind the curtain.)
 *
 *   At most one of path.wide or path.narrow will be non-NULL.
 *   If path was None and path.nullable was set,
 *     or if path was an integer and path.allow_fd was set,
 *     both path.wide and path.narrow will be NULL
 *     and path.length will be 0.
 *
 *   path_converter takes care to not write to the path_t
 *   unless it's successful.  However it must reset the
 *   "cleanup" field each time it's called.
 *
 * Use as follows:
 *      path_t path;
 *      memset(&path, 0, sizeof(path));
 *      PyArg_ParseTuple(args, "O&", path_converter, &path);
 *      // ... use values from path ...
 *      path_cleanup(&path);
 *
 * (Note that if PyArg_Parse fails you don't need to call
 * path_cleanup().  However it is safe to do so.)
 */
typedef struct {
    const char *function_name;
    const char *argument_name;
    int nullable;
    int allow_fd;
    wchar_t *wide;
    char *narrow;
    int fd;
    Py_ssize_t length;
    PyObject *object;
    PyObject *cleanup;
} path_t;

#define PATH_T_INITIALIZE(function_name, argument_name, nullable, allow_fd) \
    {function_name, argument_name, nullable, allow_fd, NULL, NULL, -1, 0, NULL, NULL}

static void
path_cleanup(path_t *path) {
    if (path->cleanup) {
        Py_CLEAR(path->cleanup);
    }
}

static int
path_converter(PyObject *o, void *p) {
    path_t *path = (path_t *)p;
    PyObject *unicode, *bytes;
    Py_ssize_t length;
    char *narrow;

#define FORMAT_EXCEPTION(exc, fmt) \
    PyErr_Format(exc, "%s%s" fmt, \
        path->function_name ? path->function_name : "", \
        path->function_name ? ": "                : "", \
        path->argument_name ? path->argument_name : "path")

    /* Py_CLEANUP_SUPPORTED support */
    if (o == NULL) {
        path_cleanup(path);
        return 1;
    }

    /* ensure it's always safe to call path_cleanup() */
    path->cleanup = NULL;

    if (o == Py_None) {
        if (!path->nullable) {
            FORMAT_EXCEPTION(PyExc_TypeError,
                             "can't specify None for %s argument");
            return 0;
        }
        path->wide = NULL;
        path->narrow = NULL;
        path->length = 0;
        path->object = o;
        path->fd = -1;
        return 1;
    }

    unicode = PyUnicode_FromObject(o);
    if (unicode) {
#ifdef MS_WINDOWS
        wchar_t *wide;

        wide = PyUnicode_AsUnicodeAndSize(unicode, &length);
        if (!wide) {
            Py_DECREF(unicode);
            return 0;
        }
        if (length > 32767) {
            FORMAT_EXCEPTION(PyExc_ValueError, "%s too long for Windows");
            Py_DECREF(unicode);
            return 0;
        }
        if (wcslen(wide) != length) {
            FORMAT_EXCEPTION(PyExc_ValueError, "embedded null character");
            Py_DECREF(unicode);
            return 0;
        }

        path->wide = wide;
        path->narrow = NULL;
        path->length = length;
        path->object = o;
        path->fd = -1;
        path->cleanup = unicode;
        return Py_CLEANUP_SUPPORTED;
#else
        int converted = PyUnicode_FSConverter(unicode, &bytes);
        Py_DECREF(unicode);
        if (!converted)
            bytes = NULL;
#endif
    }
    else {
        PyErr_Clear();
        if (PyObject_CheckBuffer(o))
            bytes = PyBytes_FromObject(o);
        else
            bytes = NULL;
        if (!bytes) {
            PyErr_Clear();
            if (path->allow_fd) {
                int fd;
                int result = _fd_converter(o, &fd,
                        "string, bytes or integer");
                if (result) {
                    path->wide = NULL;
                    path->narrow = NULL;
                    path->length = 0;
                    path->object = o;
                    path->fd = fd;
                    return result;
                }
            }
        }
    }

    if (!bytes) {
        if (!PyErr_Occurred())
            FORMAT_EXCEPTION(PyExc_TypeError, "illegal type for %s parameter");
        return 0;
    }

#ifdef MS_WINDOWS
    if (win32_warn_bytes_api()) {
        Py_DECREF(bytes);
        return 0;
    }
#endif

    length = PyBytes_GET_SIZE(bytes);
#ifdef MS_WINDOWS
    if (length > MAX_PATH-1) {
        FORMAT_EXCEPTION(PyExc_ValueError, "%s too long for Windows");
        Py_DECREF(bytes);
        return 0;
    }
#endif

    narrow = PyBytes_AS_STRING(bytes);
    if ((size_t)length != strlen(narrow)) {
        FORMAT_EXCEPTION(PyExc_ValueError, "embedded null character in %s");
        Py_DECREF(bytes);
        return 0;
    }

    path->wide = NULL;
    path->narrow = narrow;
    path->length = length;
    path->object = o;
    path->fd = -1;
    path->cleanup = bytes;
    return Py_CLEANUP_SUPPORTED;
}

static void
argument_unavailable_error(char *function_name, char *argument_name) {
    PyErr_Format(PyExc_NotImplementedError,
        "%s%s%s unavailable on this platform",
        (function_name != NULL) ? function_name : "",
        (function_name != NULL) ? ": ": "",
        argument_name);
}

static int
dir_fd_unavailable(PyObject *o, void *p)
{
    int dir_fd;
    if (!dir_fd_converter(o, &dir_fd))
        return 0;
    if (dir_fd != DEFAULT_DIR_FD) {
        argument_unavailable_error(NULL, "dir_fd");
        return 0;
    }
    *(int *)p = dir_fd;
    return 1;
}

static int
fd_specified(char *function_name, int fd) {
    if (fd == -1)
        return 0;

    argument_unavailable_error(function_name, "fd");
    return 1;
}

static int
follow_symlinks_specified(char *function_name, int follow_symlinks) {
    if (follow_symlinks)
        return 0;

    argument_unavailable_error(function_name, "follow_symlinks");
    return 1;
}

static int
path_and_dir_fd_invalid(char *function_name, path_t *path, int dir_fd) {
    if (!path->narrow && !path->wide && (dir_fd != DEFAULT_DIR_FD)) {
        PyErr_Format(PyExc_ValueError,
                     "%s: can't specify dir_fd without matching path",
                     function_name);
        return 1;
    }
    return 0;
}

static int
dir_fd_and_fd_invalid(char *function_name, int dir_fd, int fd) {
    if ((dir_fd != DEFAULT_DIR_FD) && (fd != -1)) {
        PyErr_Format(PyExc_ValueError,
                     "%s: can't specify both dir_fd and fd",
                     function_name);
        return 1;
    }
    return 0;
}

static int
fd_and_follow_symlinks_invalid(char *function_name, int fd,
                               int follow_symlinks) {
    if ((fd > 0) && (!follow_symlinks)) {
        PyErr_Format(PyExc_ValueError,
                     "%s: cannot use fd and follow_symlinks together",
                     function_name);
        return 1;
    }
    return 0;
}

static int
dir_fd_and_follow_symlinks_invalid(char *function_name, int dir_fd,
                                   int follow_symlinks) {
    if ((dir_fd != DEFAULT_DIR_FD) && (!follow_symlinks)) {
        PyErr_Format(PyExc_ValueError,
                     "%s: cannot use dir_fd and follow_symlinks together",
                     function_name);
        return 1;
    }
    return 0;
}

#ifdef MS_WINDOWS
    typedef PY_LONG_LONG Py_off_t;
#else
    typedef off_t Py_off_t;
#endif

static int
Py_off_t_converter(PyObject *arg, void *addr)
{
#ifdef HAVE_LARGEFILE_SUPPORT
    *((Py_off_t *)addr) = PyLong_AsLongLong(arg);
#else
    *((Py_off_t *)addr) = PyLong_AsLong(arg);
#endif
    if (PyErr_Occurred())
        return 0;
    return 1;
}

static PyObject *
PyLong_FromPy_off_t(Py_off_t offset)
{
#ifdef HAVE_LARGEFILE_SUPPORT
    return PyLong_FromLongLong(offset);
#else
    return PyLong_FromLong(offset);
#endif
}


#if defined _MSC_VER && _MSC_VER >= 1400 && _MSC_VER < 1900
/* Legacy implementation of _PyVerify_fd_dup2 while transitioning to
 * MSVC 14.0. This should eventually be removed. (issue23524)
 */
#define IOINFO_L2E 5
#define IOINFO_ARRAYS 64
#define IOINFO_ARRAY_ELTS   (1 << IOINFO_L2E)
#define _NHANDLE_           (IOINFO_ARRAYS * IOINFO_ARRAY_ELTS)
#define _NO_CONSOLE_FILENO (intptr_t)-2

/* the special case of checking dup2.  The target fd must be in a sensible range */
static int
_PyVerify_fd_dup2(int fd1, int fd2)
{
    if (!_PyVerify_fd(fd1))
        return 0;
    if (fd2 == _NO_CONSOLE_FILENO)
        return 0;
    if ((unsigned)fd2 < _NHANDLE_)
        return 1;
    else
        return 0;
}
#else
#define _PyVerify_fd_dup2(fd1, fd2) (_PyVerify_fd(fd1) && (fd2) >= 0)
#endif

#ifdef MS_WINDOWS

static int
win32_get_reparse_tag(HANDLE reparse_point_handle, ULONG *reparse_tag)
{
    char target_buffer[MAXIMUM_REPARSE_DATA_BUFFER_SIZE];
    REPARSE_DATA_BUFFER *rdb = (REPARSE_DATA_BUFFER *)target_buffer;
    DWORD n_bytes_returned;

    if (0 == DeviceIoControl(
        reparse_point_handle,
        FSCTL_GET_REPARSE_POINT,
        NULL, 0, /* in buffer */
        target_buffer, sizeof(target_buffer),
        &n_bytes_returned,
        NULL)) /* we're not using OVERLAPPED_IO */
        return FALSE;

    if (reparse_tag)
        *reparse_tag = rdb->ReparseTag;

    return TRUE;
}

#endif /* MS_WINDOWS */

/* Return a dictionary corresponding to the POSIX environment table */
#if defined(WITH_NEXT_FRAMEWORK) || (defined(__APPLE__) && defined(Py_ENABLE_SHARED))
/* On Darwin/MacOSX a shared library or framework has no access to
** environ directly, we must obtain it with _NSGetEnviron(). See also
** man environ(7).
*/
#include <crt_externs.h>
static char **environ;
#elif !defined(_MSC_VER) && ( !defined(__WATCOMC__) || defined(__QNX__) )
extern char **environ;
#endif /* !_MSC_VER */

static PyObject *
convertenviron(void)
{
    PyObject *d;
#ifdef MS_WINDOWS
    wchar_t **e;
#else
    char **e;
#endif

    d = PyDict_New();
    if (d == NULL)
        return NULL;
#if defined(WITH_NEXT_FRAMEWORK) || (defined(__APPLE__) && defined(Py_ENABLE_SHARED))
    if (environ == NULL)
        environ = *_NSGetEnviron();
#endif
#ifdef MS_WINDOWS
    /* _wenviron must be initialized in this way if the program is started
       through main() instead of wmain(). */
    _wgetenv(L"");
    if (_wenviron == NULL)
        return d;
    /* This part ignores errors */
    for (e = _wenviron; *e != NULL; e++) {
        PyObject *k;
        PyObject *v;
        wchar_t *p = wcschr(*e, L'=');
        if (p == NULL)
            continue;
        k = PyUnicode_FromWideChar(*e, (Py_ssize_t)(p-*e));
        if (k == NULL) {
            PyErr_Clear();
            continue;
        }
        v = PyUnicode_FromWideChar(p+1, wcslen(p+1));
        if (v == NULL) {
            PyErr_Clear();
            Py_DECREF(k);
            continue;
        }
        if (PyDict_GetItem(d, k) == NULL) {
            if (PyDict_SetItem(d, k, v) != 0)
                PyErr_Clear();
        }
        Py_DECREF(k);
        Py_DECREF(v);
    }
#else
    if (environ == NULL)
        return d;
    /* This part ignores errors */
    for (e = environ; *e != NULL; e++) {
        PyObject *k;
        PyObject *v;
        char *p = strchr(*e, '=');
        if (p == NULL)
            continue;
        k = PyBytes_FromStringAndSize(*e, (int)(p-*e));
        if (k == NULL) {
            PyErr_Clear();
            continue;
        }
        v = PyBytes_FromStringAndSize(p+1, strlen(p+1));
        if (v == NULL) {
            PyErr_Clear();
            Py_DECREF(k);
            continue;
        }
        if (PyDict_GetItem(d, k) == NULL) {
            if (PyDict_SetItem(d, k, v) != 0)
                PyErr_Clear();
        }
        Py_DECREF(k);
        Py_DECREF(v);
    }
#endif
    return d;
}

/* Set a POSIX-specific error from errno, and return NULL */

static PyObject *
posix_error(void)
{
    return PyErr_SetFromErrno(PyExc_OSError);
}

#ifdef MS_WINDOWS
static PyObject *
win32_error(char* function, const char* filename)
{
    /* XXX We should pass the function name along in the future.
       (winreg.c also wants to pass the function name.)
       This would however require an additional param to the
       Windows error object, which is non-trivial.
    */
    errno = GetLastError();
    if (filename)
        return PyErr_SetFromWindowsErrWithFilename(errno, filename);
    else
        return PyErr_SetFromWindowsErr(errno);
}

static PyObject *
win32_error_object(char* function, PyObject* filename)
{
    /* XXX - see win32_error for comments on 'function' */
    errno = GetLastError();
    if (filename)
        return PyErr_SetExcFromWindowsErrWithFilenameObject(
                    PyExc_OSError,
                    errno,
                    filename);
    else
        return PyErr_SetFromWindowsErr(errno);
}

#endif /* MS_WINDOWS */

static PyObject *
path_error(path_t *path)
{
#ifdef MS_WINDOWS
    return PyErr_SetExcFromWindowsErrWithFilenameObject(PyExc_OSError,
                                                        0, path->object);
#else
    return PyErr_SetFromErrnoWithFilenameObject(PyExc_OSError, path->object);
#endif
}


static PyObject *
path_error2(path_t *path, path_t *path2)
{
#ifdef MS_WINDOWS
    return PyErr_SetExcFromWindowsErrWithFilenameObjects(PyExc_OSError,
            0, path->object, path2->object);
#else
    return PyErr_SetFromErrnoWithFilenameObjects(PyExc_OSError,
        path->object, path2->object);
#endif
}


/* POSIX generic methods */

static int
fildes_converter(PyObject *o, void *p)
{
    int fd;
    int *pointer = (int *)p;
    fd = PyObject_AsFileDescriptor(o);
    if (fd < 0)
        return 0;
    *pointer = fd;
    return 1;
}

static PyObject *
posix_fildes_fd(int fd, int (*func)(int))
{
    int res;
    int async_err = 0;

    if (!_PyVerify_fd(fd))
        return posix_error();

    do {
        Py_BEGIN_ALLOW_THREADS
        _Py_BEGIN_SUPPRESS_IPH
        res = (*func)(fd);
        _Py_END_SUPPRESS_IPH
        Py_END_ALLOW_THREADS
    } while (res != 0 && errno == EINTR && !(async_err = PyErr_CheckSignals()));
    if (res != 0)
        return (!async_err) ? posix_error() : NULL;
    Py_RETURN_NONE;
}


#ifdef MS_WINDOWS
/* This is a reimplementation of the C library's chdir function,
   but one that produces Win32 errors instead of DOS error codes.
   chdir is essentially a wrapper around SetCurrentDirectory; however,
   it also needs to set "magic" environment variables indicating
   the per-drive current directory, which are of the form =<drive>: */
static BOOL __stdcall
win32_chdir(LPCSTR path)
{
    char new_path[MAX_PATH];
    int result;
    char env[4] = "=x:";

    if(!SetCurrentDirectoryA(path))
        return FALSE;
    result = GetCurrentDirectoryA(Py_ARRAY_LENGTH(new_path), new_path);
    if (!result)
        return FALSE;
    /* In the ANSI API, there should not be any paths longer
       than MAX_PATH-1 (not including the final null character). */
    assert(result < Py_ARRAY_LENGTH(new_path));
    if (strncmp(new_path, "\\\\", 2) == 0 ||
        strncmp(new_path, "//", 2) == 0)
        /* UNC path, nothing to do. */
        return TRUE;
    env[1] = new_path[0];
    return SetEnvironmentVariableA(env, new_path);
}

/* The Unicode version differs from the ANSI version
   since the current directory might exceed MAX_PATH characters */
static BOOL __stdcall
win32_wchdir(LPCWSTR path)
{
    wchar_t _new_path[MAX_PATH], *new_path = _new_path;
    int result;
    wchar_t env[4] = L"=x:";

    if(!SetCurrentDirectoryW(path))
        return FALSE;
    result = GetCurrentDirectoryW(Py_ARRAY_LENGTH(new_path), new_path);
    if (!result)
        return FALSE;
    if (result > Py_ARRAY_LENGTH(new_path)) {
        new_path = PyMem_RawMalloc(result * sizeof(wchar_t));
        if (!new_path) {
            SetLastError(ERROR_OUTOFMEMORY);
            return FALSE;
        }
        result = GetCurrentDirectoryW(result, new_path);
        if (!result) {
            PyMem_RawFree(new_path);
            return FALSE;
        }
    }
    if (wcsncmp(new_path, L"\\\\", 2) == 0 ||
        wcsncmp(new_path, L"//", 2) == 0)
        /* UNC path, nothing to do. */
        return TRUE;
    env[1] = new_path[0];
    result = SetEnvironmentVariableW(env, new_path);
    if (new_path != _new_path)
        PyMem_RawFree(new_path);
    return result;
}
#endif

#ifdef MS_WINDOWS
/* The CRT of Windows has a number of flaws wrt. its stat() implementation:
   - time stamps are restricted to second resolution
   - file modification times suffer from forth-and-back conversions between
     UTC and local time
   Therefore, we implement our own stat, based on the Win32 API directly.
*/
#define HAVE_STAT_NSEC 1
#define HAVE_STRUCT_STAT_ST_FILE_ATTRIBUTES 1

static BOOL
attributes_from_dir(LPCSTR pszFile, BY_HANDLE_FILE_INFORMATION *info, ULONG *reparse_tag)
{
    HANDLE hFindFile;
    WIN32_FIND_DATAA FileData;
    hFindFile = FindFirstFileA(pszFile, &FileData);
    if (hFindFile == INVALID_HANDLE_VALUE)
        return FALSE;
    FindClose(hFindFile);
    memset(info, 0, sizeof(*info));
    *reparse_tag = 0;
    info->dwFileAttributes = FileData.dwFileAttributes;
    info->ftCreationTime   = FileData.ftCreationTime;
    info->ftLastAccessTime = FileData.ftLastAccessTime;
    info->ftLastWriteTime  = FileData.ftLastWriteTime;
    info->nFileSizeHigh    = FileData.nFileSizeHigh;
    info->nFileSizeLow     = FileData.nFileSizeLow;
/*  info->nNumberOfLinks   = 1; */
    if (FileData.dwFileAttributes & FILE_ATTRIBUTE_REPARSE_POINT)
        *reparse_tag = FileData.dwReserved0;
    return TRUE;
}

static void
find_data_to_file_info_w(WIN32_FIND_DATAW *pFileData,
                         BY_HANDLE_FILE_INFORMATION *info,
                         ULONG *reparse_tag)
{
    memset(info, 0, sizeof(*info));
    info->dwFileAttributes = pFileData->dwFileAttributes;
    info->ftCreationTime   = pFileData->ftCreationTime;
    info->ftLastAccessTime = pFileData->ftLastAccessTime;
    info->ftLastWriteTime  = pFileData->ftLastWriteTime;
    info->nFileSizeHigh    = pFileData->nFileSizeHigh;
    info->nFileSizeLow     = pFileData->nFileSizeLow;
/*  info->nNumberOfLinks   = 1; */
    if (pFileData->dwFileAttributes & FILE_ATTRIBUTE_REPARSE_POINT)
        *reparse_tag = pFileData->dwReserved0;
    else
        *reparse_tag = 0;
}

static BOOL
attributes_from_dir_w(LPCWSTR pszFile, BY_HANDLE_FILE_INFORMATION *info, ULONG *reparse_tag)
{
    HANDLE hFindFile;
    WIN32_FIND_DATAW FileData;
    hFindFile = FindFirstFileW(pszFile, &FileData);
    if (hFindFile == INVALID_HANDLE_VALUE)
        return FALSE;
    FindClose(hFindFile);
    find_data_to_file_info_w(&FileData, info, reparse_tag);
    return TRUE;
}

static BOOL
get_target_path(HANDLE hdl, wchar_t **target_path)
{
    int buf_size, result_length;
    wchar_t *buf;

    /* We have a good handle to the target, use it to determine
       the target path name (then we'll call lstat on it). */
    buf_size = GetFinalPathNameByHandleW(hdl, 0, 0,
                                         VOLUME_NAME_DOS);
    if(!buf_size)
        return FALSE;

    buf = PyMem_New(wchar_t, buf_size+1);
    if (!buf) {
        SetLastError(ERROR_OUTOFMEMORY);
        return FALSE;
    }

    result_length = GetFinalPathNameByHandleW(hdl,
                       buf, buf_size, VOLUME_NAME_DOS);

    if(!result_length) {
        PyMem_Free(buf);
        return FALSE;
    }

    if(!CloseHandle(hdl)) {
        PyMem_Free(buf);
        return FALSE;
    }

    buf[result_length] = 0;

    *target_path = buf;
    return TRUE;
}

static int
win32_xstat_impl_w(const wchar_t *path, struct _Py_stat_struct *result,
                   BOOL traverse);
static int
win32_xstat_impl(const char *path, struct _Py_stat_struct *result,
                 BOOL traverse)
{
    int code;
    HANDLE hFile, hFile2;
    BY_HANDLE_FILE_INFORMATION info;
    ULONG reparse_tag = 0;
    wchar_t *target_path;
    const char *dot;

    hFile = CreateFileA(
        path,
        FILE_READ_ATTRIBUTES, /* desired access */
        0, /* share mode */
        NULL, /* security attributes */
        OPEN_EXISTING,
        /* FILE_FLAG_BACKUP_SEMANTICS is required to open a directory */
        /* FILE_FLAG_OPEN_REPARSE_POINT does not follow the symlink.
           Because of this, calls like GetFinalPathNameByHandle will return
           the symlink path again and not the actual final path. */
        FILE_ATTRIBUTE_NORMAL|FILE_FLAG_BACKUP_SEMANTICS|
            FILE_FLAG_OPEN_REPARSE_POINT,
        NULL);

    if (hFile == INVALID_HANDLE_VALUE) {
        /* Either the target doesn't exist, or we don't have access to
           get a handle to it. If the former, we need to return an error.
           If the latter, we can use attributes_from_dir. */
        if (GetLastError() != ERROR_SHARING_VIOLATION)
            return -1;
        /* Could not get attributes on open file. Fall back to
           reading the directory. */
        if (!attributes_from_dir(path, &info, &reparse_tag))
            /* Very strange. This should not fail now */
            return -1;
        if (info.dwFileAttributes & FILE_ATTRIBUTE_REPARSE_POINT) {
            if (traverse) {
                /* Should traverse, but could not open reparse point handle */
                SetLastError(ERROR_SHARING_VIOLATION);
                return -1;
            }
        }
    } else {
        if (!GetFileInformationByHandle(hFile, &info)) {
            CloseHandle(hFile);
            return -1;
        }
        if (info.dwFileAttributes & FILE_ATTRIBUTE_REPARSE_POINT) {
            if (!win32_get_reparse_tag(hFile, &reparse_tag))
                return -1;

            /* Close the outer open file handle now that we're about to
               reopen it with different flags. */
            if (!CloseHandle(hFile))
                return -1;

            if (traverse) {
                /* In order to call GetFinalPathNameByHandle we need to open
                   the file without the reparse handling flag set. */
                hFile2 = CreateFileA(
                           path, FILE_READ_ATTRIBUTES, FILE_SHARE_READ,
                           NULL, OPEN_EXISTING,
                           FILE_ATTRIBUTE_NORMAL|FILE_FLAG_BACKUP_SEMANTICS,
                           NULL);
                if (hFile2 == INVALID_HANDLE_VALUE)
                    return -1;

                if (!get_target_path(hFile2, &target_path))
                    return -1;

                code = win32_xstat_impl_w(target_path, result, FALSE);
                PyMem_Free(target_path);
                return code;
            }
        } else
            CloseHandle(hFile);
    }
    _Py_attribute_data_to_stat(&info, reparse_tag, result);

    /* Set S_IEXEC if it is an .exe, .bat, ... */
    dot = strrchr(path, '.');
    if (dot) {
        if (stricmp(dot, ".bat") == 0 || stricmp(dot, ".cmd") == 0 ||
            stricmp(dot, ".exe") == 0 || stricmp(dot, ".com") == 0)
            result->st_mode |= 0111;
    }
    return 0;
}

static int
win32_xstat_impl_w(const wchar_t *path, struct _Py_stat_struct *result,
                   BOOL traverse)
{
    int code;
    HANDLE hFile, hFile2;
    BY_HANDLE_FILE_INFORMATION info;
    ULONG reparse_tag = 0;
    wchar_t *target_path;
    const wchar_t *dot;

    hFile = CreateFileW(
        path,
        FILE_READ_ATTRIBUTES, /* desired access */
        0, /* share mode */
        NULL, /* security attributes */
        OPEN_EXISTING,
        /* FILE_FLAG_BACKUP_SEMANTICS is required to open a directory */
        /* FILE_FLAG_OPEN_REPARSE_POINT does not follow the symlink.
           Because of this, calls like GetFinalPathNameByHandle will return
           the symlink path again and not the actual final path. */
        FILE_ATTRIBUTE_NORMAL|FILE_FLAG_BACKUP_SEMANTICS|
            FILE_FLAG_OPEN_REPARSE_POINT,
        NULL);

    if (hFile == INVALID_HANDLE_VALUE) {
        /* Either the target doesn't exist, or we don't have access to
           get a handle to it. If the former, we need to return an error.
           If the latter, we can use attributes_from_dir. */
        if (GetLastError() != ERROR_SHARING_VIOLATION)
            return -1;
        /* Could not get attributes on open file. Fall back to
           reading the directory. */
        if (!attributes_from_dir_w(path, &info, &reparse_tag))
            /* Very strange. This should not fail now */
            return -1;
        if (info.dwFileAttributes & FILE_ATTRIBUTE_REPARSE_POINT) {
            if (traverse) {
                /* Should traverse, but could not open reparse point handle */
                SetLastError(ERROR_SHARING_VIOLATION);
                return -1;
            }
        }
    } else {
        if (!GetFileInformationByHandle(hFile, &info)) {
            CloseHandle(hFile);
            return -1;
        }
        if (info.dwFileAttributes & FILE_ATTRIBUTE_REPARSE_POINT) {
            if (!win32_get_reparse_tag(hFile, &reparse_tag))
                return -1;

            /* Close the outer open file handle now that we're about to
               reopen it with different flags. */
            if (!CloseHandle(hFile))
                return -1;

            if (traverse) {
                /* In order to call GetFinalPathNameByHandle we need to open
                   the file without the reparse handling flag set. */
                hFile2 = CreateFileW(
                           path, FILE_READ_ATTRIBUTES, FILE_SHARE_READ,
                           NULL, OPEN_EXISTING,
                           FILE_ATTRIBUTE_NORMAL|FILE_FLAG_BACKUP_SEMANTICS,
                           NULL);
                if (hFile2 == INVALID_HANDLE_VALUE)
                    return -1;

                if (!get_target_path(hFile2, &target_path))
                    return -1;

                code = win32_xstat_impl_w(target_path, result, FALSE);
                PyMem_Free(target_path);
                return code;
            }
        } else
            CloseHandle(hFile);
    }
    _Py_attribute_data_to_stat(&info, reparse_tag, result);

    /* Set S_IEXEC if it is an .exe, .bat, ... */
    dot = wcsrchr(path, '.');
    if (dot) {
        if (_wcsicmp(dot, L".bat") == 0 || _wcsicmp(dot, L".cmd") == 0 ||
            _wcsicmp(dot, L".exe") == 0 || _wcsicmp(dot, L".com") == 0)
            result->st_mode |= 0111;
    }
    return 0;
}

static int
win32_xstat(const char *path, struct _Py_stat_struct *result, BOOL traverse)
{
    /* Protocol violation: we explicitly clear errno, instead of
       setting it to a POSIX error. Callers should use GetLastError. */
    int code = win32_xstat_impl(path, result, traverse);
    errno = 0;
    return code;
}

static int
win32_xstat_w(const wchar_t *path, struct _Py_stat_struct *result, BOOL traverse)
{
    /* Protocol violation: we explicitly clear errno, instead of
       setting it to a POSIX error. Callers should use GetLastError. */
    int code = win32_xstat_impl_w(path, result, traverse);
    errno = 0;
    return code;
}
/* About the following functions: win32_lstat_w, win32_stat, win32_stat_w

   In Posix, stat automatically traverses symlinks and returns the stat
   structure for the target.  In Windows, the equivalent GetFileAttributes by
   default does not traverse symlinks and instead returns attributes for
   the symlink.

   Therefore, win32_lstat will get the attributes traditionally, and
   win32_stat will first explicitly resolve the symlink target and then will
   call win32_lstat on that result.

   The _w represent Unicode equivalents of the aforementioned ANSI functions. */

static int
win32_lstat(const char* path, struct _Py_stat_struct *result)
{
    return win32_xstat(path, result, FALSE);
}

static int
win32_lstat_w(const wchar_t* path, struct _Py_stat_struct *result)
{
    return win32_xstat_w(path, result, FALSE);
}

static int
win32_stat(const char* path, struct _Py_stat_struct *result)
{
    return win32_xstat(path, result, TRUE);
}

static int
win32_stat_w(const wchar_t* path, struct _Py_stat_struct *result)
{
    return win32_xstat_w(path, result, TRUE);
}

#endif /* MS_WINDOWS */

PyDoc_STRVAR(stat_result__doc__,
"stat_result: Result from stat, fstat, or lstat.\n\n\
This object may be accessed either as a tuple of\n\
  (mode, ino, dev, nlink, uid, gid, size, atime, mtime, ctime)\n\
or via the attributes st_mode, st_ino, st_dev, st_nlink, st_uid, and so on.\n\
\n\
Posix/windows: If your platform supports st_blksize, st_blocks, st_rdev,\n\
or st_flags, they are available as attributes only.\n\
\n\
See os.stat for more information.");

static PyStructSequence_Field stat_result_fields[] = {
    {"st_mode",    "protection bits"},
    {"st_ino",     "inode"},
    {"st_dev",     "device"},
    {"st_nlink",   "number of hard links"},
    {"st_uid",     "user ID of owner"},
    {"st_gid",     "group ID of owner"},
    {"st_size",    "total size, in bytes"},
    /* The NULL is replaced with PyStructSequence_UnnamedField later. */
    {NULL,   "integer time of last access"},
    {NULL,   "integer time of last modification"},
    {NULL,   "integer time of last change"},
    {"st_atime",   "time of last access"},
    {"st_mtime",   "time of last modification"},
    {"st_ctime",   "time of last change"},
    {"st_atime_ns",   "time of last access in nanoseconds"},
    {"st_mtime_ns",   "time of last modification in nanoseconds"},
    {"st_ctime_ns",   "time of last change in nanoseconds"},
#ifdef HAVE_STRUCT_STAT_ST_BLKSIZE
    {"st_blksize", "blocksize for filesystem I/O"},
#endif
#ifdef HAVE_STRUCT_STAT_ST_BLOCKS
    {"st_blocks",  "number of blocks allocated"},
#endif
#ifdef HAVE_STRUCT_STAT_ST_RDEV
    {"st_rdev",    "device type (if inode device)"},
#endif
#ifdef HAVE_STRUCT_STAT_ST_FLAGS
    {"st_flags",   "user defined flags for file"},
#endif
#ifdef HAVE_STRUCT_STAT_ST_GEN
    {"st_gen",    "generation number"},
#endif
#ifdef HAVE_STRUCT_STAT_ST_BIRTHTIME
    {"st_birthtime",   "time of creation"},
#endif
#ifdef HAVE_STRUCT_STAT_ST_FILE_ATTRIBUTES
    {"st_file_attributes", "Windows file attribute bits"},
#endif
    {0}
};

#ifdef HAVE_STRUCT_STAT_ST_BLKSIZE
#define ST_BLKSIZE_IDX 16
#else
#define ST_BLKSIZE_IDX 15
#endif

#ifdef HAVE_STRUCT_STAT_ST_BLOCKS
#define ST_BLOCKS_IDX (ST_BLKSIZE_IDX+1)
#else
#define ST_BLOCKS_IDX ST_BLKSIZE_IDX
#endif

#ifdef HAVE_STRUCT_STAT_ST_RDEV
#define ST_RDEV_IDX (ST_BLOCKS_IDX+1)
#else
#define ST_RDEV_IDX ST_BLOCKS_IDX
#endif

#ifdef HAVE_STRUCT_STAT_ST_FLAGS
#define ST_FLAGS_IDX (ST_RDEV_IDX+1)
#else
#define ST_FLAGS_IDX ST_RDEV_IDX
#endif

#ifdef HAVE_STRUCT_STAT_ST_GEN
#define ST_GEN_IDX (ST_FLAGS_IDX+1)
#else
#define ST_GEN_IDX ST_FLAGS_IDX
#endif

#ifdef HAVE_STRUCT_STAT_ST_BIRTHTIME
#define ST_BIRTHTIME_IDX (ST_GEN_IDX+1)
#else
#define ST_BIRTHTIME_IDX ST_GEN_IDX
#endif

#ifdef HAVE_STRUCT_STAT_ST_FILE_ATTRIBUTES
#define ST_FILE_ATTRIBUTES_IDX (ST_BIRTHTIME_IDX+1)
#else
#define ST_FILE_ATTRIBUTES_IDX ST_BIRTHTIME_IDX
#endif

static PyStructSequence_Desc stat_result_desc = {
    "stat_result", /* name */
    stat_result__doc__, /* doc */
    stat_result_fields,
    10
};

PyDoc_STRVAR(statvfs_result__doc__,
"statvfs_result: Result from statvfs or fstatvfs.\n\n\
This object may be accessed either as a tuple of\n\
  (bsize, frsize, blocks, bfree, bavail, files, ffree, favail, flag, namemax),\n\
or via the attributes f_bsize, f_frsize, f_blocks, f_bfree, and so on.\n\
\n\
See os.statvfs for more information.");

static PyStructSequence_Field statvfs_result_fields[] = {
    {"f_bsize",  },
    {"f_frsize", },
    {"f_blocks", },
    {"f_bfree",  },
    {"f_bavail", },
    {"f_files",  },
    {"f_ffree",  },
    {"f_favail", },
    {"f_flag",   },
    {"f_namemax",},
    {0}
};

static PyStructSequence_Desc statvfs_result_desc = {
    "statvfs_result", /* name */
    statvfs_result__doc__, /* doc */
    statvfs_result_fields,
    10
};

#if defined(HAVE_WAITID) && !defined(__APPLE__)
PyDoc_STRVAR(waitid_result__doc__,
"waitid_result: Result from waitid.\n\n\
This object may be accessed either as a tuple of\n\
  (si_pid, si_uid, si_signo, si_status, si_code),\n\
or via the attributes si_pid, si_uid, and so on.\n\
\n\
See os.waitid for more information.");

static PyStructSequence_Field waitid_result_fields[] = {
    {"si_pid",  },
    {"si_uid", },
    {"si_signo", },
    {"si_status",  },
    {"si_code", },
    {0}
};

static PyStructSequence_Desc waitid_result_desc = {
    "waitid_result", /* name */
    waitid_result__doc__, /* doc */
    waitid_result_fields,
    5
};
static PyTypeObject WaitidResultType;
#endif

static int initialized;
static PyTypeObject StatResultType;
static PyTypeObject StatVFSResultType;
#if defined(HAVE_SCHED_SETPARAM) || defined(HAVE_SCHED_SETSCHEDULER)
static PyTypeObject SchedParamType;
#endif
static newfunc structseq_new;

static PyObject *
statresult_new(PyTypeObject *type, PyObject *args, PyObject *kwds)
{
    PyStructSequence *result;
    int i;

    result = (PyStructSequence*)structseq_new(type, args, kwds);
    if (!result)
        return NULL;
    /* If we have been initialized from a tuple,
       st_?time might be set to None. Initialize it
       from the int slots.  */
    for (i = 7; i <= 9; i++) {
        if (result->ob_item[i+3] == Py_None) {
            Py_DECREF(Py_None);
            Py_INCREF(result->ob_item[i]);
            result->ob_item[i+3] = result->ob_item[i];
        }
    }
    return (PyObject*)result;
}



/* If true, st_?time is float. */
static int _stat_float_times = 1;

PyDoc_STRVAR(stat_float_times__doc__,
"stat_float_times([newval]) -> oldval\n\n\
Determine whether os.[lf]stat represents time stamps as float objects.\n\
\n\
If value is True, future calls to stat() return floats; if it is False,\n\
future calls return ints.\n\
If value is omitted, return the current setting.\n");

/* AC 3.5: the public default value should be None, not ready for that yet */
static PyObject*
stat_float_times(PyObject* self, PyObject *args)
{
    int newval = -1;
    if (!PyArg_ParseTuple(args, "|i:stat_float_times", &newval))
        return NULL;
    if (PyErr_WarnEx(PyExc_DeprecationWarning,
                     "stat_float_times() is deprecated",
                     1))
        return NULL;
    if (newval == -1)
        /* Return old value */
        return PyBool_FromLong(_stat_float_times);
    _stat_float_times = newval;
    Py_INCREF(Py_None);
    return Py_None;
}

static PyObject *billion = NULL;

static void
fill_time(PyObject *v, int index, time_t sec, unsigned long nsec)
{
    PyObject *s = _PyLong_FromTime_t(sec);
    PyObject *ns_fractional = PyLong_FromUnsignedLong(nsec);
    PyObject *s_in_ns = NULL;
    PyObject *ns_total = NULL;
    PyObject *float_s = NULL;

    if (!(s && ns_fractional))
        goto exit;

    s_in_ns = PyNumber_Multiply(s, billion);
    if (!s_in_ns)
        goto exit;

    ns_total = PyNumber_Add(s_in_ns, ns_fractional);
    if (!ns_total)
        goto exit;

    if (_stat_float_times) {
        float_s = PyFloat_FromDouble(sec + 1e-9*nsec);
        if (!float_s)
            goto exit;
    }
    else {
        float_s = s;
        Py_INCREF(float_s);
    }

    PyStructSequence_SET_ITEM(v, index, s);
    PyStructSequence_SET_ITEM(v, index+3, float_s);
    PyStructSequence_SET_ITEM(v, index+6, ns_total);
    s = NULL;
    float_s = NULL;
    ns_total = NULL;
exit:
    Py_XDECREF(s);
    Py_XDECREF(ns_fractional);
    Py_XDECREF(s_in_ns);
    Py_XDECREF(ns_total);
    Py_XDECREF(float_s);
}

/* pack a system stat C structure into the Python stat tuple
   (used by posix_stat() and posix_fstat()) */
static PyObject*
_pystat_fromstructstat(STRUCT_STAT *st)
{
    unsigned long ansec, mnsec, cnsec;
    PyObject *v = PyStructSequence_New(&StatResultType);
    if (v == NULL)
        return NULL;

    PyStructSequence_SET_ITEM(v, 0, PyLong_FromLong((long)st->st_mode));
#ifdef HAVE_LARGEFILE_SUPPORT
    PyStructSequence_SET_ITEM(v, 1,
                              PyLong_FromLongLong((PY_LONG_LONG)st->st_ino));
#else
    PyStructSequence_SET_ITEM(v, 1, PyLong_FromLong((long)st->st_ino));
#endif
#ifdef MS_WINDOWS
    PyStructSequence_SET_ITEM(v, 2, PyLong_FromUnsignedLong(st->st_dev));
#else
    PyStructSequence_SET_ITEM(v, 2, _PyLong_FromDev(st->st_dev));
#endif
    PyStructSequence_SET_ITEM(v, 3, PyLong_FromLong((long)st->st_nlink));
#if defined(MS_WINDOWS)
    PyStructSequence_SET_ITEM(v, 4, PyLong_FromLong(0));
    PyStructSequence_SET_ITEM(v, 5, PyLong_FromLong(0));
#else
    PyStructSequence_SET_ITEM(v, 4, _PyLong_FromUid(st->st_uid));
    PyStructSequence_SET_ITEM(v, 5, _PyLong_FromGid(st->st_gid));
#endif
#ifdef HAVE_LARGEFILE_SUPPORT
    PyStructSequence_SET_ITEM(v, 6,
                              PyLong_FromLongLong((PY_LONG_LONG)st->st_size));
#else
    PyStructSequence_SET_ITEM(v, 6, PyLong_FromLong(st->st_size));
#endif

#if defined(HAVE_STAT_TV_NSEC)
    ansec = st->st_atim.tv_nsec;
    mnsec = st->st_mtim.tv_nsec;
    cnsec = st->st_ctim.tv_nsec;
#elif defined(HAVE_STAT_TV_NSEC2)
    ansec = st->st_atimespec.tv_nsec;
    mnsec = st->st_mtimespec.tv_nsec;
    cnsec = st->st_ctimespec.tv_nsec;
#elif defined(HAVE_STAT_NSEC)
    ansec = st->st_atime_nsec;
    mnsec = st->st_mtime_nsec;
    cnsec = st->st_ctime_nsec;
#else
    ansec = mnsec = cnsec = 0;
#endif
    fill_time(v, 7, st->st_atime, ansec);
    fill_time(v, 8, st->st_mtime, mnsec);
    fill_time(v, 9, st->st_ctime, cnsec);

#ifdef HAVE_STRUCT_STAT_ST_BLKSIZE
    PyStructSequence_SET_ITEM(v, ST_BLKSIZE_IDX,
                              PyLong_FromLong((long)st->st_blksize));
#endif
#ifdef HAVE_STRUCT_STAT_ST_BLOCKS
    PyStructSequence_SET_ITEM(v, ST_BLOCKS_IDX,
                              PyLong_FromLong((long)st->st_blocks));
#endif
#ifdef HAVE_STRUCT_STAT_ST_RDEV
    PyStructSequence_SET_ITEM(v, ST_RDEV_IDX,
                              PyLong_FromLong((long)st->st_rdev));
#endif
#ifdef HAVE_STRUCT_STAT_ST_GEN
    PyStructSequence_SET_ITEM(v, ST_GEN_IDX,
                              PyLong_FromLong((long)st->st_gen));
#endif
#ifdef HAVE_STRUCT_STAT_ST_BIRTHTIME
    {
      PyObject *val;
      unsigned long bsec,bnsec;
      bsec = (long)st->st_birthtime;
#ifdef HAVE_STAT_TV_NSEC2
      bnsec = st->st_birthtimespec.tv_nsec;
#else
      bnsec = 0;
#endif
      if (_stat_float_times) {
        val = PyFloat_FromDouble(bsec + 1e-9*bnsec);
      } else {
        val = PyLong_FromLong((long)bsec);
      }
      PyStructSequence_SET_ITEM(v, ST_BIRTHTIME_IDX,
                                val);
    }
#endif
#ifdef HAVE_STRUCT_STAT_ST_FLAGS
    PyStructSequence_SET_ITEM(v, ST_FLAGS_IDX,
                              PyLong_FromLong((long)st->st_flags));
#endif
#ifdef HAVE_STRUCT_STAT_ST_FILE_ATTRIBUTES
    PyStructSequence_SET_ITEM(v, ST_FILE_ATTRIBUTES_IDX,
                              PyLong_FromUnsignedLong(st->st_file_attributes));
#endif

    if (PyErr_Occurred()) {
        Py_DECREF(v);
        return NULL;
    }

    return v;
}

/* POSIX methods */


static PyObject *
posix_do_stat(char *function_name, path_t *path,
              int dir_fd, int follow_symlinks)
{
    STRUCT_STAT st;
    int result;

#if !defined(MS_WINDOWS) && !defined(HAVE_FSTATAT) && !defined(HAVE_LSTAT)
    if (follow_symlinks_specified(function_name, follow_symlinks))
        return NULL;
#endif

    if (path_and_dir_fd_invalid("stat", path, dir_fd) ||
        dir_fd_and_fd_invalid("stat", dir_fd, path->fd) ||
        fd_and_follow_symlinks_invalid("stat", path->fd, follow_symlinks))
        return NULL;

    Py_BEGIN_ALLOW_THREADS
    if (path->fd != -1)
        result = FSTAT(path->fd, &st);
    else
#ifdef MS_WINDOWS
    if (path->wide) {
        if (follow_symlinks)
            result = win32_stat_w(path->wide, &st);
        else
            result = win32_lstat_w(path->wide, &st);
    }
    else
#endif
#if defined(HAVE_LSTAT) || defined(MS_WINDOWS)
    if ((!follow_symlinks) && (dir_fd == DEFAULT_DIR_FD))
        result = LSTAT(path->narrow, &st);
    else
#endif
#ifdef HAVE_FSTATAT
    if ((dir_fd != DEFAULT_DIR_FD) || !follow_symlinks)
        result = fstatat(dir_fd, path->narrow, &st,
                         follow_symlinks ? 0 : AT_SYMLINK_NOFOLLOW);
    else
#endif
        result = STAT(path->narrow, &st);
    Py_END_ALLOW_THREADS

    if (result != 0) {
        return path_error(path);
    }

    return _pystat_fromstructstat(&st);
}

/*[python input]

for s in """

FACCESSAT
FCHMODAT
FCHOWNAT
FSTATAT
LINKAT
MKDIRAT
MKFIFOAT
MKNODAT
OPENAT
READLINKAT
SYMLINKAT
UNLINKAT

""".strip().split():
    s = s.strip()
    print("""
#ifdef HAVE_{s}
    #define {s}_DIR_FD_CONVERTER dir_fd_converter
#else
    #define {s}_DIR_FD_CONVERTER dir_fd_unavailable
#endif
""".rstrip().format(s=s))

for s in """

FCHDIR
FCHMOD
FCHOWN
FDOPENDIR
FEXECVE
FPATHCONF
FSTATVFS
FTRUNCATE

""".strip().split():
    s = s.strip()
    print("""
#ifdef HAVE_{s}
    #define PATH_HAVE_{s} 1
#else
    #define PATH_HAVE_{s} 0
#endif

""".rstrip().format(s=s))
[python start generated code]*/

#ifdef HAVE_FACCESSAT
    #define FACCESSAT_DIR_FD_CONVERTER dir_fd_converter
#else
    #define FACCESSAT_DIR_FD_CONVERTER dir_fd_unavailable
#endif

#ifdef HAVE_FCHMODAT
    #define FCHMODAT_DIR_FD_CONVERTER dir_fd_converter
#else
    #define FCHMODAT_DIR_FD_CONVERTER dir_fd_unavailable
#endif

#ifdef HAVE_FCHOWNAT
    #define FCHOWNAT_DIR_FD_CONVERTER dir_fd_converter
#else
    #define FCHOWNAT_DIR_FD_CONVERTER dir_fd_unavailable
#endif

#ifdef HAVE_FSTATAT
    #define FSTATAT_DIR_FD_CONVERTER dir_fd_converter
#else
    #define FSTATAT_DIR_FD_CONVERTER dir_fd_unavailable
#endif

#ifdef HAVE_LINKAT
    #define LINKAT_DIR_FD_CONVERTER dir_fd_converter
#else
    #define LINKAT_DIR_FD_CONVERTER dir_fd_unavailable
#endif

#ifdef HAVE_MKDIRAT
    #define MKDIRAT_DIR_FD_CONVERTER dir_fd_converter
#else
    #define MKDIRAT_DIR_FD_CONVERTER dir_fd_unavailable
#endif

#ifdef HAVE_MKFIFOAT
    #define MKFIFOAT_DIR_FD_CONVERTER dir_fd_converter
#else
    #define MKFIFOAT_DIR_FD_CONVERTER dir_fd_unavailable
#endif

#ifdef HAVE_MKNODAT
    #define MKNODAT_DIR_FD_CONVERTER dir_fd_converter
#else
    #define MKNODAT_DIR_FD_CONVERTER dir_fd_unavailable
#endif

#ifdef HAVE_OPENAT
    #define OPENAT_DIR_FD_CONVERTER dir_fd_converter
#else
    #define OPENAT_DIR_FD_CONVERTER dir_fd_unavailable
#endif

#ifdef HAVE_READLINKAT
    #define READLINKAT_DIR_FD_CONVERTER dir_fd_converter
#else
    #define READLINKAT_DIR_FD_CONVERTER dir_fd_unavailable
#endif

#ifdef HAVE_SYMLINKAT
    #define SYMLINKAT_DIR_FD_CONVERTER dir_fd_converter
#else
    #define SYMLINKAT_DIR_FD_CONVERTER dir_fd_unavailable
#endif

#ifdef HAVE_UNLINKAT
    #define UNLINKAT_DIR_FD_CONVERTER dir_fd_converter
#else
    #define UNLINKAT_DIR_FD_CONVERTER dir_fd_unavailable
#endif

#ifdef HAVE_FCHDIR
    #define PATH_HAVE_FCHDIR 1
#else
    #define PATH_HAVE_FCHDIR 0
#endif

#ifdef HAVE_FCHMOD
    #define PATH_HAVE_FCHMOD 1
#else
    #define PATH_HAVE_FCHMOD 0
#endif

#ifdef HAVE_FCHOWN
    #define PATH_HAVE_FCHOWN 1
#else
    #define PATH_HAVE_FCHOWN 0
#endif

#ifdef HAVE_FDOPENDIR
    #define PATH_HAVE_FDOPENDIR 1
#else
    #define PATH_HAVE_FDOPENDIR 0
#endif

#ifdef HAVE_FEXECVE
    #define PATH_HAVE_FEXECVE 1
#else
    #define PATH_HAVE_FEXECVE 0
#endif

#ifdef HAVE_FPATHCONF
    #define PATH_HAVE_FPATHCONF 1
#else
    #define PATH_HAVE_FPATHCONF 0
#endif

#ifdef HAVE_FSTATVFS
    #define PATH_HAVE_FSTATVFS 1
#else
    #define PATH_HAVE_FSTATVFS 0
#endif

#ifdef HAVE_FTRUNCATE
    #define PATH_HAVE_FTRUNCATE 1
#else
    #define PATH_HAVE_FTRUNCATE 0
#endif
/*[python end generated code: output=4bd4f6f7d41267f1 input=80b4c890b6774ea5]*/

#ifdef MS_WINDOWS
    #undef PATH_HAVE_FTRUNCATE
    #define PATH_HAVE_FTRUNCATE 1
#endif

/*[python input]

class path_t_converter(CConverter):

    type = "path_t"
    impl_by_reference = True
    parse_by_reference = True

    converter = 'path_converter'

    def converter_init(self, *, allow_fd=False, nullable=False):
        # right now path_t doesn't support default values.
        # to support a default value, you'll need to override initialize().
        if self.default not in (unspecified, None):
            fail("Can't specify a default to the path_t converter!")

        if self.c_default not in (None, 'Py_None'):
            raise RuntimeError("Can't specify a c_default to the path_t converter!")

        self.nullable = nullable
        self.allow_fd = allow_fd

    def pre_render(self):
        def strify(value):
            if isinstance(value, str):
                return value
            return str(int(bool(value)))

        # add self.py_name here when merging with posixmodule conversion
        self.c_default = 'PATH_T_INITIALIZE("{}", "{}", {}, {})'.format(
            self.function.name,
            self.name,
            strify(self.nullable),
            strify(self.allow_fd),
            )

    def cleanup(self):
        return "path_cleanup(&" + self.name + ");\n"


class dir_fd_converter(CConverter):
    type = 'int'

    def converter_init(self, requires=None):
        if self.default in (unspecified, None):
            self.c_default = 'DEFAULT_DIR_FD'
        if isinstance(requires, str):
            self.converter = requires.upper() + '_DIR_FD_CONVERTER'
        else:
            self.converter = 'dir_fd_converter'

class fildes_converter(CConverter):
    type = 'int'
    converter = 'fildes_converter'

class uid_t_converter(CConverter):
    type = "uid_t"
    converter = '_Py_Uid_Converter'

class gid_t_converter(CConverter):
    type = "gid_t"
    converter = '_Py_Gid_Converter'

class dev_t_converter(CConverter):
    type = 'dev_t'
    converter = '_Py_Dev_Converter'

class dev_t_return_converter(unsigned_long_return_converter):
    type = 'dev_t'
    conversion_fn = '_PyLong_FromDev'
    unsigned_cast = '(dev_t)'

class FSConverter_converter(CConverter):
    type = 'PyObject *'
    converter = 'PyUnicode_FSConverter'
    def converter_init(self):
        if self.default is not unspecified:
            fail("FSConverter_converter does not support default values")
        self.c_default = 'NULL'

    def cleanup(self):
        return "Py_XDECREF(" + self.name + ");\n"

class pid_t_converter(CConverter):
    type = 'pid_t'
    format_unit = '" _Py_PARSE_PID "'

class idtype_t_converter(int_converter):
    type = 'idtype_t'

class id_t_converter(CConverter):
    type = 'id_t'
    format_unit = '" _Py_PARSE_PID "'

class Py_intptr_t_converter(CConverter):
    type = 'Py_intptr_t'
    format_unit = '" _Py_PARSE_INTPTR "'

class Py_off_t_converter(CConverter):
    type = 'Py_off_t'
    converter = 'Py_off_t_converter'

class Py_off_t_return_converter(long_return_converter):
    type = 'Py_off_t'
    conversion_fn = 'PyLong_FromPy_off_t'

class path_confname_converter(CConverter):
    type="int"
    converter="conv_path_confname"

class confstr_confname_converter(path_confname_converter):
    converter='conv_confstr_confname'

class sysconf_confname_converter(path_confname_converter):
    converter="conv_sysconf_confname"

class sched_param_converter(CConverter):
    type = 'struct sched_param'
    converter = 'convert_sched_param'
    impl_by_reference = True;

[python start generated code]*/
/*[python end generated code: output=da39a3ee5e6b4b0d input=affe68316f160401]*/

/*[clinic input]

os.stat

    path : path_t(allow_fd=True)
        Path to be examined; can be string, bytes, or open-file-descriptor int.

    *

    dir_fd : dir_fd(requires='fstatat') = None
        If not None, it should be a file descriptor open to a directory,
        and path should be a relative string; path will then be relative to
        that directory.

    follow_symlinks: bool = True
        If False, and the last element of the path is a symbolic link,
        stat will examine the symbolic link itself instead of the file
        the link points to.

Perform a stat system call on the given path.

dir_fd and follow_symlinks may not be implemented
  on your platform.  If they are unavailable, using them will raise a
  NotImplementedError.

It's an error to use dir_fd or follow_symlinks when specifying path as
  an open file descriptor.

[clinic start generated code]*/

static PyObject *
os_stat_impl(PyModuleDef *module, path_t *path, int dir_fd,
             int follow_symlinks)
/*[clinic end generated code: output=e4f7569f95d523ca input=099d356c306fa24a]*/
{
    return posix_do_stat("stat", path, dir_fd, follow_symlinks);
}


/*[clinic input]
os.lstat

    path : path_t

    *

    dir_fd : dir_fd(requires='fstatat') = None

Perform a stat system call on the given path, without following symbolic links.

Like stat(), but do not follow symbolic links.
Equivalent to stat(path, follow_symlinks=False).
[clinic start generated code]*/

static PyObject *
os_lstat_impl(PyModuleDef *module, path_t *path, int dir_fd)
/*[clinic end generated code: output=7a748e333fcb39bd input=0b7474765927b925]*/
{
    int follow_symlinks = 0;
    return posix_do_stat("lstat", path, dir_fd, follow_symlinks);
}


/*[clinic input]
os.access -> bool

    path: path_t(allow_fd=True)
        Path to be tested; can be string, bytes, or open-file-descriptor int.

    mode: int
        Operating-system mode bitfield.  Can be F_OK to test existence,
        or the inclusive-OR of R_OK, W_OK, and X_OK.

    *

    dir_fd : dir_fd(requires='faccessat') = None
        If not None, it should be a file descriptor open to a directory,
        and path should be relative; path will then be relative to that
        directory.

    effective_ids: bool = False
        If True, access will use the effective uid/gid instead of
        the real uid/gid.

    follow_symlinks: bool = True
        If False, and the last element of the path is a symbolic link,
        access will examine the symbolic link itself instead of the file
        the link points to.

Use the real uid/gid to test for access to a path.

{parameters}
dir_fd, effective_ids, and follow_symlinks may not be implemented
  on your platform.  If they are unavailable, using them will raise a
  NotImplementedError.

Note that most operations will use the effective uid/gid, therefore this
  routine can be used in a suid/sgid environment to test if the invoking user
  has the specified access to the path.

[clinic start generated code]*/

static int
os_access_impl(PyModuleDef *module, path_t *path, int mode, int dir_fd,
               int effective_ids, int follow_symlinks)
/*[clinic end generated code: output=abaa53340210088d input=b75a756797af45ec]*/
{
    int return_value;

#ifdef MS_WINDOWS
    DWORD attr;
#else
    int result;
#endif

#ifndef HAVE_FACCESSAT
    if (follow_symlinks_specified("access", follow_symlinks))
        return -1;

    if (effective_ids) {
        argument_unavailable_error("access", "effective_ids");
        return -1;
    }
#endif

#ifdef MS_WINDOWS
    Py_BEGIN_ALLOW_THREADS
    if (path->wide != NULL)
        attr = GetFileAttributesW(path->wide);
    else
        attr = GetFileAttributesA(path->narrow);
    Py_END_ALLOW_THREADS

    /*
     * Access is possible if
     *   * we didn't get a -1, and
     *     * write access wasn't requested,
     *     * or the file isn't read-only,
     *     * or it's a directory.
     * (Directories cannot be read-only on Windows.)
    */
    return_value = (attr != INVALID_FILE_ATTRIBUTES) &&
            (!(mode & 2) ||
            !(attr & FILE_ATTRIBUTE_READONLY) ||
            (attr & FILE_ATTRIBUTE_DIRECTORY));
#else

    Py_BEGIN_ALLOW_THREADS
#ifdef HAVE_FACCESSAT
    if ((dir_fd != DEFAULT_DIR_FD) ||
        effective_ids ||
        !follow_symlinks) {
        int flags = 0;
        if (!follow_symlinks)
            flags |= AT_SYMLINK_NOFOLLOW;
        if (effective_ids)
            flags |= AT_EACCESS;
        result = faccessat(dir_fd, path->narrow, mode, flags);
    }
    else
#endif
        result = access(path->narrow, mode);
    Py_END_ALLOW_THREADS
    return_value = !result;
#endif

    return return_value;
}

#ifndef F_OK
#define F_OK 0
#endif
#ifndef R_OK
#define R_OK 4
#endif
#ifndef W_OK
#define W_OK 2
#endif
#ifndef X_OK
#define X_OK 1
#endif


#ifdef HAVE_TTYNAME
/*[clinic input]
os.ttyname -> DecodeFSDefault

    fd: int
        Integer file descriptor handle.

    /

Return the name of the terminal device connected to 'fd'.
[clinic start generated code]*/

static char *
os_ttyname_impl(PyModuleDef *module, int fd)
/*[clinic end generated code: output=03ad3d5ccaef75c3 input=5f72ca83e76b3b45]*/
{
    char *ret;

    ret = ttyname(fd);
    if (ret == NULL)
        posix_error();
    return ret;
}
#endif

#ifdef HAVE_CTERMID
/*[clinic input]
os.ctermid

Return the name of the controlling terminal for this process.
[clinic start generated code]*/

static PyObject *
os_ctermid_impl(PyModuleDef *module)
/*[clinic end generated code: output=1b73788201e0aebd input=3b87fdd52556382d]*/
{
    char *ret;
    char buffer[L_ctermid];

#ifdef USE_CTERMID_R
    ret = ctermid_r(buffer);
#else
    ret = ctermid(buffer);
#endif
    if (ret == NULL)
        return posix_error();
    return PyUnicode_DecodeFSDefault(buffer);
}
#endif /* HAVE_CTERMID */


/*[clinic input]
os.chdir

    path: path_t(allow_fd='PATH_HAVE_FCHDIR')

Change the current working directory to the specified path.

path may always be specified as a string.
On some platforms, path may also be specified as an open file descriptor.
  If this functionality is unavailable, using it raises an exception.
[clinic start generated code]*/

static PyObject *
os_chdir_impl(PyModuleDef *module, path_t *path)
/*[clinic end generated code: output=7358e3a20fb5aa93 input=1a4a15b4d12cb15d]*/
{
    int result;

    Py_BEGIN_ALLOW_THREADS
#ifdef MS_WINDOWS
    if (path->wide)
        result = win32_wchdir(path->wide);
    else
        result = win32_chdir(path->narrow);
    result = !result; /* on unix, success = 0, on windows, success = !0 */
#else
#ifdef HAVE_FCHDIR
    if (path->fd != -1)
        result = fchdir(path->fd);
    else
#endif
        result = chdir(path->narrow);
#endif
    Py_END_ALLOW_THREADS

    if (result) {
        return path_error(path);
    }

    Py_RETURN_NONE;
}


#ifdef HAVE_FCHDIR
/*[clinic input]
os.fchdir

    fd: fildes

Change to the directory of the given file descriptor.

fd must be opened on a directory, not a file.
Equivalent to os.chdir(fd).

[clinic start generated code]*/

static PyObject *
os_fchdir_impl(PyModuleDef *module, int fd)
/*[clinic end generated code: output=361d30df6b2d3418 input=18e816479a2fa985]*/
{
    return posix_fildes_fd(fd, fchdir);
}
#endif /* HAVE_FCHDIR */


/*[clinic input]
os.chmod

    path: path_t(allow_fd='PATH_HAVE_FCHMOD')
        Path to be modified.  May always be specified as a str or bytes.
        On some platforms, path may also be specified as an open file descriptor.
        If this functionality is unavailable, using it raises an exception.

    mode: int
        Operating-system mode bitfield.

    *

    dir_fd : dir_fd(requires='fchmodat') = None
        If not None, it should be a file descriptor open to a directory,
        and path should be relative; path will then be relative to that
        directory.

    follow_symlinks: bool = True
        If False, and the last element of the path is a symbolic link,
        chmod will modify the symbolic link itself instead of the file
        the link points to.

Change the access permissions of a file.

It is an error to use dir_fd or follow_symlinks when specifying path as
  an open file descriptor.
dir_fd and follow_symlinks may not be implemented on your platform.
  If they are unavailable, using them will raise a NotImplementedError.

[clinic start generated code]*/

static PyObject *
os_chmod_impl(PyModuleDef *module, path_t *path, int mode, int dir_fd,
              int follow_symlinks)
/*[clinic end generated code: output=05e7f73b1a843ba2 input=7f1618e5e15cc196]*/
{
    int result;

#ifdef MS_WINDOWS
    DWORD attr;
#endif

#ifdef HAVE_FCHMODAT
    int fchmodat_nofollow_unsupported = 0;
#endif

#if !(defined(HAVE_FCHMODAT) || defined(HAVE_LCHMOD))
    if (follow_symlinks_specified("chmod", follow_symlinks))
        return NULL;
#endif

#ifdef MS_WINDOWS
    Py_BEGIN_ALLOW_THREADS
    if (path->wide)
        attr = GetFileAttributesW(path->wide);
    else
        attr = GetFileAttributesA(path->narrow);
    if (attr == INVALID_FILE_ATTRIBUTES)
        result = 0;
    else {
        if (mode & _S_IWRITE)
            attr &= ~FILE_ATTRIBUTE_READONLY;
        else
            attr |= FILE_ATTRIBUTE_READONLY;
        if (path->wide)
            result = SetFileAttributesW(path->wide, attr);
        else
            result = SetFileAttributesA(path->narrow, attr);
    }
    Py_END_ALLOW_THREADS

    if (!result) {
        return path_error(path);
    }
#else /* MS_WINDOWS */
    Py_BEGIN_ALLOW_THREADS
#ifdef HAVE_FCHMOD
    if (path->fd != -1)
        result = fchmod(path->fd, mode);
    else
#endif
#ifdef HAVE_LCHMOD
    if ((!follow_symlinks) && (dir_fd == DEFAULT_DIR_FD))
        result = lchmod(path->narrow, mode);
    else
#endif
#ifdef HAVE_FCHMODAT
    if ((dir_fd != DEFAULT_DIR_FD) || !follow_symlinks) {
        /*
         * fchmodat() doesn't currently support AT_SYMLINK_NOFOLLOW!
         * The documentation specifically shows how to use it,
         * and then says it isn't implemented yet.
         * (true on linux with glibc 2.15, and openindiana 3.x)
         *
         * Once it is supported, os.chmod will automatically
         * support dir_fd and follow_symlinks=False.  (Hopefully.)
         * Until then, we need to be careful what exception we raise.
         */
        result = fchmodat(dir_fd, path->narrow, mode,
                          follow_symlinks ? 0 : AT_SYMLINK_NOFOLLOW);
        /*
         * But wait!  We can't throw the exception without allowing threads,
         * and we can't do that in this nested scope.  (Macro trickery, sigh.)
         */
        fchmodat_nofollow_unsupported =
                         result &&
                         ((errno == ENOTSUP) || (errno == EOPNOTSUPP)) &&
                         !follow_symlinks;
    }
    else
#endif
        result = chmod(path->narrow, mode);
    Py_END_ALLOW_THREADS

    if (result) {
#ifdef HAVE_FCHMODAT
        if (fchmodat_nofollow_unsupported) {
            if (dir_fd != DEFAULT_DIR_FD)
                dir_fd_and_follow_symlinks_invalid("chmod",
                                                   dir_fd, follow_symlinks);
            else
                follow_symlinks_specified("chmod", follow_symlinks);
        }
        else
#endif
        return path_error(path);
    }
#endif

    Py_RETURN_NONE;
}


#ifdef HAVE_FCHMOD
/*[clinic input]
os.fchmod

    fd: int
    mode: int

Change the access permissions of the file given by file descriptor fd.

Equivalent to os.chmod(fd, mode).
[clinic start generated code]*/

static PyObject *
os_fchmod_impl(PyModuleDef *module, int fd, int mode)
/*[clinic end generated code: output=2ee31ca226d1ed33 input=8ab11975ca01ee5b]*/
{
    int res;
    int async_err = 0;

    do {
        Py_BEGIN_ALLOW_THREADS
        res = fchmod(fd, mode);
        Py_END_ALLOW_THREADS
    } while (res != 0 && errno == EINTR && !(async_err = PyErr_CheckSignals()));
    if (res != 0)
        return (!async_err) ? posix_error() : NULL;

    Py_RETURN_NONE;
}
#endif /* HAVE_FCHMOD */


#ifdef HAVE_LCHMOD
/*[clinic input]
os.lchmod

    path: path_t
    mode: int

Change the access permissions of a file, without following symbolic links.

If path is a symlink, this affects the link itself rather than the target.
Equivalent to chmod(path, mode, follow_symlinks=False)."
[clinic start generated code]*/

static PyObject *
os_lchmod_impl(PyModuleDef *module, path_t *path, int mode)
/*[clinic end generated code: output=7c0cc46588d89e46 input=90c5663c7465d24f]*/
{
    int res;
    Py_BEGIN_ALLOW_THREADS
    res = lchmod(path->narrow, mode);
    Py_END_ALLOW_THREADS
    if (res < 0) {
        path_error(path);
        return NULL;
    }
    Py_RETURN_NONE;
}
#endif /* HAVE_LCHMOD */


#ifdef HAVE_CHFLAGS
/*[clinic input]
os.chflags

    path: path_t
    flags: unsigned_long(bitwise=True)
    follow_symlinks: bool=True

Set file flags.

If follow_symlinks is False, and the last element of the path is a symbolic
  link, chflags will change flags on the symbolic link itself instead of the
  file the link points to.
follow_symlinks may not be implemented on your platform.  If it is
unavailable, using it will raise a NotImplementedError.

[clinic start generated code]*/

static PyObject *
os_chflags_impl(PyModuleDef *module, path_t *path, unsigned long flags,
                int follow_symlinks)
/*[clinic end generated code: output=ff2d6e73534a95b9 input=0327e29feb876236]*/
{
    int result;

#ifndef HAVE_LCHFLAGS
    if (follow_symlinks_specified("chflags", follow_symlinks))
        return NULL;
#endif

    Py_BEGIN_ALLOW_THREADS
#ifdef HAVE_LCHFLAGS
    if (!follow_symlinks)
        result = lchflags(path->narrow, flags);
    else
#endif
        result = chflags(path->narrow, flags);
    Py_END_ALLOW_THREADS

    if (result)
        return path_error(path);

    Py_RETURN_NONE;
}
#endif /* HAVE_CHFLAGS */


#ifdef HAVE_LCHFLAGS
/*[clinic input]
os.lchflags

    path: path_t
    flags: unsigned_long(bitwise=True)

Set file flags.

This function will not follow symbolic links.
Equivalent to chflags(path, flags, follow_symlinks=False).
[clinic start generated code]*/

static PyObject *
os_lchflags_impl(PyModuleDef *module, path_t *path, unsigned long flags)
/*[clinic end generated code: output=6741322fb949661b input=f9f82ea8b585ca9d]*/
{
    int res;
    Py_BEGIN_ALLOW_THREADS
    res = lchflags(path->narrow, flags);
    Py_END_ALLOW_THREADS
    if (res < 0) {
        return path_error(path);
    }
    Py_RETURN_NONE;
}
#endif /* HAVE_LCHFLAGS */


#ifdef HAVE_CHROOT
/*[clinic input]
os.chroot
    path: path_t

Change root directory to path.

[clinic start generated code]*/

static PyObject *
os_chroot_impl(PyModuleDef *module, path_t *path)
/*[clinic end generated code: output=b6dbfabe74ecaa9d input=14822965652c3dc3]*/
{
    int res;
    Py_BEGIN_ALLOW_THREADS
    res = chroot(path->narrow);
    Py_END_ALLOW_THREADS
    if (res < 0)
        return path_error(path);
    Py_RETURN_NONE;
}
#endif /* HAVE_CHROOT */


#ifdef HAVE_FSYNC
/*[clinic input]
os.fsync

    fd: fildes

Force write of fd to disk.
[clinic start generated code]*/

static PyObject *
os_fsync_impl(PyModuleDef *module, int fd)
/*[clinic end generated code: output=83a350851064aea7 input=21c3645c056967f2]*/
{
    return posix_fildes_fd(fd, fsync);
}
#endif /* HAVE_FSYNC */


#ifdef HAVE_SYNC
/*[clinic input]
os.sync

Force write of everything to disk.
[clinic start generated code]*/

static PyObject *
os_sync_impl(PyModuleDef *module)
/*[clinic end generated code: output=ba524f656c201c40 input=84749fe5e9b404ff]*/
{
    Py_BEGIN_ALLOW_THREADS
    sync();
    Py_END_ALLOW_THREADS
    Py_RETURN_NONE;
}
#endif /* HAVE_SYNC */


#ifdef HAVE_FDATASYNC
#ifdef __hpux
extern int fdatasync(int); /* On HP-UX, in libc but not in unistd.h */
#endif

/*[clinic input]
os.fdatasync

    fd: fildes

Force write of fd to disk without forcing update of metadata.
[clinic start generated code]*/

static PyObject *
os_fdatasync_impl(PyModuleDef *module, int fd)
/*[clinic end generated code: output=e0f04a3aff515b75 input=bc74791ee54dd291]*/
{
    return posix_fildes_fd(fd, fdatasync);
}
#endif /* HAVE_FDATASYNC */


#ifdef HAVE_CHOWN
/*[clinic input]
os.chown

    path : path_t(allow_fd='PATH_HAVE_FCHOWN')
        Path to be examined; can be string, bytes, or open-file-descriptor int.

    uid: uid_t

    gid: gid_t

    *

    dir_fd : dir_fd(requires='fchownat') = None
        If not None, it should be a file descriptor open to a directory,
        and path should be relative; path will then be relative to that
        directory.

    follow_symlinks: bool = True
        If False, and the last element of the path is a symbolic link,
        stat will examine the symbolic link itself instead of the file
        the link points to.

Change the owner and group id of path to the numeric uid and gid.\

path may always be specified as a string.
On some platforms, path may also be specified as an open file descriptor.
  If this functionality is unavailable, using it raises an exception.
If dir_fd is not None, it should be a file descriptor open to a directory,
  and path should be relative; path will then be relative to that directory.
If follow_symlinks is False, and the last element of the path is a symbolic
  link, chown will modify the symbolic link itself instead of the file the
  link points to.
It is an error to use dir_fd or follow_symlinks when specifying path as
  an open file descriptor.
dir_fd and follow_symlinks may not be implemented on your platform.
  If they are unavailable, using them will raise a NotImplementedError.

[clinic start generated code]*/

static PyObject *
os_chown_impl(PyModuleDef *module, path_t *path, uid_t uid, gid_t gid,
              int dir_fd, int follow_symlinks)
/*[clinic end generated code: output=e0a4559f394dbd91 input=a61cc35574814d5d]*/
{
    int result;

#if !(defined(HAVE_LCHOWN) || defined(HAVE_FCHOWNAT))
    if (follow_symlinks_specified("chown", follow_symlinks))
        return NULL;
#endif
    if (dir_fd_and_fd_invalid("chown", dir_fd, path->fd) ||
        fd_and_follow_symlinks_invalid("chown", path->fd, follow_symlinks))
        return NULL;

#ifdef __APPLE__
    /*
     * This is for Mac OS X 10.3, which doesn't have lchown.
     * (But we still have an lchown symbol because of weak-linking.)
     * It doesn't have fchownat either.  So there's no possibility
     * of a graceful failover.
     */
    if ((!follow_symlinks) && (lchown == NULL)) {
        follow_symlinks_specified("chown", follow_symlinks);
        return NULL;
    }
#endif

    Py_BEGIN_ALLOW_THREADS
#ifdef HAVE_FCHOWN
    if (path->fd != -1)
        result = fchown(path->fd, uid, gid);
    else
#endif
#ifdef HAVE_LCHOWN
    if ((!follow_symlinks) && (dir_fd == DEFAULT_DIR_FD))
        result = lchown(path->narrow, uid, gid);
    else
#endif
#ifdef HAVE_FCHOWNAT
    if ((dir_fd != DEFAULT_DIR_FD) || (!follow_symlinks))
        result = fchownat(dir_fd, path->narrow, uid, gid,
                          follow_symlinks ? 0 : AT_SYMLINK_NOFOLLOW);
    else
#endif
        result = chown(path->narrow, uid, gid);
    Py_END_ALLOW_THREADS

    if (result)
        return path_error(path);

    Py_RETURN_NONE;
}
#endif /* HAVE_CHOWN */


#ifdef HAVE_FCHOWN
/*[clinic input]
os.fchown

    fd: int
    uid: uid_t
    gid: gid_t

Change the owner and group id of the file specified by file descriptor.

Equivalent to os.chown(fd, uid, gid).

[clinic start generated code]*/

static PyObject *
os_fchown_impl(PyModuleDef *module, int fd, uid_t uid, gid_t gid)
/*[clinic end generated code: output=7545abf8f6086d76 input=3af544ba1b13a0d7]*/
{
    int res;
    int async_err = 0;

    do {
        Py_BEGIN_ALLOW_THREADS
        res = fchown(fd, uid, gid);
        Py_END_ALLOW_THREADS
    } while (res != 0 && errno == EINTR && !(async_err = PyErr_CheckSignals()));
    if (res != 0)
        return (!async_err) ? posix_error() : NULL;

    Py_RETURN_NONE;
}
#endif /* HAVE_FCHOWN */


#ifdef HAVE_LCHOWN
/*[clinic input]
os.lchown

    path : path_t
    uid: uid_t
    gid: gid_t

Change the owner and group id of path to the numeric uid and gid.

This function will not follow symbolic links.
Equivalent to os.chown(path, uid, gid, follow_symlinks=False).
[clinic start generated code]*/

static PyObject *
os_lchown_impl(PyModuleDef *module, path_t *path, uid_t uid, gid_t gid)
/*[clinic end generated code: output=bb0d2da1579ac275 input=b1c6014d563a7161]*/
{
    int res;
    Py_BEGIN_ALLOW_THREADS
    res = lchown(path->narrow, uid, gid);
    Py_END_ALLOW_THREADS
    if (res < 0) {
        return path_error(path);
    }
    Py_RETURN_NONE;
}
#endif /* HAVE_LCHOWN */


static PyObject *
posix_getcwd(int use_bytes)
{
    char *buf, *tmpbuf;
    char *cwd;
    const size_t chunk = 1024;
    size_t buflen = 0;
    PyObject *obj;

#ifdef MS_WINDOWS
    if (!use_bytes) {
        wchar_t wbuf[MAXPATHLEN];
        wchar_t *wbuf2 = wbuf;
        PyObject *resobj;
        DWORD len;
        Py_BEGIN_ALLOW_THREADS
        len = GetCurrentDirectoryW(Py_ARRAY_LENGTH(wbuf), wbuf);
        /* If the buffer is large enough, len does not include the
           terminating \0. If the buffer is too small, len includes
           the space needed for the terminator. */
        if (len >= Py_ARRAY_LENGTH(wbuf)) {
            wbuf2 = PyMem_RawMalloc(len * sizeof(wchar_t));
            if (wbuf2)
                len = GetCurrentDirectoryW(len, wbuf2);
        }
        Py_END_ALLOW_THREADS
        if (!wbuf2) {
            PyErr_NoMemory();
            return NULL;
        }
        if (!len) {
            if (wbuf2 != wbuf)
                PyMem_RawFree(wbuf2);
            return PyErr_SetFromWindowsErr(0);
        }
        resobj = PyUnicode_FromWideChar(wbuf2, len);
        if (wbuf2 != wbuf)
            PyMem_RawFree(wbuf2);
        return resobj;
    }

    if (win32_warn_bytes_api())
        return NULL;
#endif

    buf = cwd = NULL;
    Py_BEGIN_ALLOW_THREADS
    do {
        buflen += chunk;
        tmpbuf = PyMem_RawRealloc(buf, buflen);
        if (tmpbuf == NULL)
            break;

        buf = tmpbuf;
        cwd = getcwd(buf, buflen);
    } while (cwd == NULL && errno == ERANGE);
    Py_END_ALLOW_THREADS

    if (cwd == NULL) {
        PyMem_RawFree(buf);
        return posix_error();
    }

    if (use_bytes)
        obj = PyBytes_FromStringAndSize(buf, strlen(buf));
    else
        obj = PyUnicode_DecodeFSDefault(buf);
    PyMem_RawFree(buf);

    return obj;
}


/*[clinic input]
os.getcwd

Return a unicode string representing the current working directory.
[clinic start generated code]*/

static PyObject *
os_getcwd_impl(PyModuleDef *module)
/*[clinic end generated code: output=efe3a8c0121525ea input=f069211bb70e3d39]*/
{
    return posix_getcwd(0);
}


/*[clinic input]
os.getcwdb

Return a bytes string representing the current working directory.
[clinic start generated code]*/

static PyObject *
os_getcwdb_impl(PyModuleDef *module)
/*[clinic end generated code: output=7fce42ee4b2a296a input=f6f6a378dad3d9cb]*/
{
    return posix_getcwd(1);
}


#if ((!defined(HAVE_LINK)) && defined(MS_WINDOWS))
#define HAVE_LINK 1
#endif

#ifdef HAVE_LINK
/*[clinic input]

os.link

    src : path_t
    dst : path_t
    *
    src_dir_fd : dir_fd = None
    dst_dir_fd : dir_fd = None
    follow_symlinks: bool = True

Create a hard link to a file.

If either src_dir_fd or dst_dir_fd is not None, it should be a file
  descriptor open to a directory, and the respective path string (src or dst)
  should be relative; the path will then be relative to that directory.
If follow_symlinks is False, and the last element of src is a symbolic
  link, link will create a link to the symbolic link itself instead of the
  file the link points to.
src_dir_fd, dst_dir_fd, and follow_symlinks may not be implemented on your
  platform.  If they are unavailable, using them will raise a
  NotImplementedError.
[clinic start generated code]*/

static PyObject *
os_link_impl(PyModuleDef *module, path_t *src, path_t *dst, int src_dir_fd,
             int dst_dir_fd, int follow_symlinks)
/*[clinic end generated code: output=f47a7e88f7b391b6 input=b0095ebbcbaa7e04]*/
{
#ifdef MS_WINDOWS
    BOOL result;
#else
    int result;
#endif

#ifndef HAVE_LINKAT
    if ((src_dir_fd != DEFAULT_DIR_FD) || (dst_dir_fd != DEFAULT_DIR_FD)) {
        argument_unavailable_error("link", "src_dir_fd and dst_dir_fd");
        return NULL;
    }
#endif

    if ((src->narrow && dst->wide) || (src->wide && dst->narrow)) {
        PyErr_SetString(PyExc_NotImplementedError,
                        "link: src and dst must be the same type");
        return NULL;
    }

#ifdef MS_WINDOWS
    Py_BEGIN_ALLOW_THREADS
    if (src->wide)
        result = CreateHardLinkW(dst->wide, src->wide, NULL);
    else
        result = CreateHardLinkA(dst->narrow, src->narrow, NULL);
    Py_END_ALLOW_THREADS

    if (!result)
        return path_error2(src, dst);
#else
    Py_BEGIN_ALLOW_THREADS
#ifdef HAVE_LINKAT
    if ((src_dir_fd != DEFAULT_DIR_FD) ||
        (dst_dir_fd != DEFAULT_DIR_FD) ||
        (!follow_symlinks))
        result = linkat(src_dir_fd, src->narrow,
            dst_dir_fd, dst->narrow,
            follow_symlinks ? AT_SYMLINK_FOLLOW : 0);
    else
#endif
        result = link(src->narrow, dst->narrow);
    Py_END_ALLOW_THREADS

    if (result)
        return path_error2(src, dst);
#endif

    Py_RETURN_NONE;
}
#endif


#if defined(MS_WINDOWS) && !defined(HAVE_OPENDIR)
static PyObject *
_listdir_windows_no_opendir(path_t *path, PyObject *list)
{
    PyObject *v;
    HANDLE hFindFile = INVALID_HANDLE_VALUE;
    BOOL result;
    WIN32_FIND_DATA FileData;
    char namebuf[MAX_PATH+4]; /* Overallocate for "\*.*" */
    char *bufptr = namebuf;
    /* only claim to have space for MAX_PATH */
    Py_ssize_t len = Py_ARRAY_LENGTH(namebuf)-4;
    PyObject *po = NULL;
    wchar_t *wnamebuf = NULL;

    if (!path->narrow) {
        WIN32_FIND_DATAW wFileData;
        wchar_t *po_wchars;

        if (!path->wide) { /* Default arg: "." */
            po_wchars = L".";
            len = 1;
        } else {
            po_wchars = path->wide;
            len = wcslen(path->wide);
        }
        /* The +5 is so we can append "\\*.*\0" */
        wnamebuf = PyMem_New(wchar_t, len + 5);
        if (!wnamebuf) {
            PyErr_NoMemory();
            goto exit;
        }
        wcscpy(wnamebuf, po_wchars);
        if (len > 0) {
            wchar_t wch = wnamebuf[len-1];
            if (wch != SEP && wch != ALTSEP && wch != L':')
                wnamebuf[len++] = SEP;
            wcscpy(wnamebuf + len, L"*.*");
        }
        if ((list = PyList_New(0)) == NULL) {
            goto exit;
        }
        Py_BEGIN_ALLOW_THREADS
        hFindFile = FindFirstFileW(wnamebuf, &wFileData);
        Py_END_ALLOW_THREADS
        if (hFindFile == INVALID_HANDLE_VALUE) {
            int error = GetLastError();
            if (error == ERROR_FILE_NOT_FOUND)
                goto exit;
            Py_DECREF(list);
            list = path_error(path);
            goto exit;
        }
        do {
            /* Skip over . and .. */
            if (wcscmp(wFileData.cFileName, L".") != 0 &&
                wcscmp(wFileData.cFileName, L"..") != 0) {
                v = PyUnicode_FromWideChar(wFileData.cFileName,
                                           wcslen(wFileData.cFileName));
                if (v == NULL) {
                    Py_DECREF(list);
                    list = NULL;
                    break;
                }
                if (PyList_Append(list, v) != 0) {
                    Py_DECREF(v);
                    Py_DECREF(list);
                    list = NULL;
                    break;
                }
                Py_DECREF(v);
            }
            Py_BEGIN_ALLOW_THREADS
            result = FindNextFileW(hFindFile, &wFileData);
            Py_END_ALLOW_THREADS
            /* FindNextFile sets error to ERROR_NO_MORE_FILES if
               it got to the end of the directory. */
            if (!result && GetLastError() != ERROR_NO_MORE_FILES) {
                Py_DECREF(list);
                list = path_error(path);
                goto exit;
            }
        } while (result == TRUE);

        goto exit;
    }
    strcpy(namebuf, path->narrow);
    len = path->length;
    if (len > 0) {
        char ch = namebuf[len-1];
        if (ch != '\\' && ch != '/' && ch != ':')
            namebuf[len++] = '\\';
        strcpy(namebuf + len, "*.*");
    }

    if ((list = PyList_New(0)) == NULL)
        return NULL;

    Py_BEGIN_ALLOW_THREADS
    hFindFile = FindFirstFile(namebuf, &FileData);
    Py_END_ALLOW_THREADS
    if (hFindFile == INVALID_HANDLE_VALUE) {
        int error = GetLastError();
        if (error == ERROR_FILE_NOT_FOUND)
            goto exit;
        Py_DECREF(list);
        list = path_error(path);
        goto exit;
    }
    do {
        /* Skip over . and .. */
        if (strcmp(FileData.cFileName, ".") != 0 &&
            strcmp(FileData.cFileName, "..") != 0) {
            v = PyBytes_FromString(FileData.cFileName);
            if (v == NULL) {
                Py_DECREF(list);
                list = NULL;
                break;
            }
            if (PyList_Append(list, v) != 0) {
                Py_DECREF(v);
                Py_DECREF(list);
                list = NULL;
                break;
            }
            Py_DECREF(v);
        }
        Py_BEGIN_ALLOW_THREADS
        result = FindNextFile(hFindFile, &FileData);
        Py_END_ALLOW_THREADS
        /* FindNextFile sets error to ERROR_NO_MORE_FILES if
           it got to the end of the directory. */
        if (!result && GetLastError() != ERROR_NO_MORE_FILES) {
            Py_DECREF(list);
            list = path_error(path);
            goto exit;
        }
    } while (result == TRUE);

exit:
    if (hFindFile != INVALID_HANDLE_VALUE) {
        if (FindClose(hFindFile) == FALSE) {
            if (list != NULL) {
                Py_DECREF(list);
                list = path_error(path);
            }
        }
    }
    PyMem_Free(wnamebuf);

    return list;
}  /* end of _listdir_windows_no_opendir */

#else  /* thus POSIX, ie: not (MS_WINDOWS and not HAVE_OPENDIR) */

static PyObject *
_posix_listdir(path_t *path, PyObject *list)
{
    PyObject *v;
    DIR *dirp = NULL;
    struct dirent *ep;
    int return_str; /* if false, return bytes */
#ifdef HAVE_FDOPENDIR
    int fd = -1;
#endif

    errno = 0;
#ifdef HAVE_FDOPENDIR
    if (path->fd != -1) {
        /* closedir() closes the FD, so we duplicate it */
        fd = _Py_dup(path->fd);
        if (fd == -1)
            return NULL;

        return_str = 1;

        Py_BEGIN_ALLOW_THREADS
        dirp = fdopendir(fd);
        Py_END_ALLOW_THREADS
    }
    else
#endif
    {
        char *name;
        if (path->narrow) {
            name = path->narrow;
            /* only return bytes if they specified a bytes object */
            return_str = !(PyBytes_Check(path->object));
        }
        else {
            name = ".";
            return_str = 1;
        }

        Py_BEGIN_ALLOW_THREADS
        dirp = opendir(name);
        Py_END_ALLOW_THREADS
    }

    if (dirp == NULL) {
        list = path_error(path);
#ifdef HAVE_FDOPENDIR
        if (fd != -1) {
            Py_BEGIN_ALLOW_THREADS
            close(fd);
            Py_END_ALLOW_THREADS
        }
#endif
        goto exit;
    }
    if ((list = PyList_New(0)) == NULL) {
        goto exit;
    }
    for (;;) {
        errno = 0;
        Py_BEGIN_ALLOW_THREADS
        ep = readdir(dirp);
        Py_END_ALLOW_THREADS
        if (ep == NULL) {
            if (errno == 0) {
                break;
            } else {
                Py_DECREF(list);
                list = path_error(path);
                goto exit;
            }
        }
        if (ep->d_name[0] == '.' &&
            (NAMLEN(ep) == 1 ||
             (ep->d_name[1] == '.' && NAMLEN(ep) == 2)))
            continue;
        if (return_str)
            v = PyUnicode_DecodeFSDefaultAndSize(ep->d_name, NAMLEN(ep));
        else
            v = PyBytes_FromStringAndSize(ep->d_name, NAMLEN(ep));
        if (v == NULL) {
            Py_CLEAR(list);
            break;
        }
        if (PyList_Append(list, v) != 0) {
            Py_DECREF(v);
            Py_CLEAR(list);
            break;
        }
        Py_DECREF(v);
    }

exit:
    if (dirp != NULL) {
        Py_BEGIN_ALLOW_THREADS
#ifdef HAVE_FDOPENDIR
        if (fd > -1)
            rewinddir(dirp);
#endif
        closedir(dirp);
        Py_END_ALLOW_THREADS
    }

    return list;
}  /* end of _posix_listdir */
#endif  /* which OS */


/*[clinic input]
os.listdir

    path : path_t(nullable=True, allow_fd='PATH_HAVE_FDOPENDIR') = None

Return a list containing the names of the files in the directory.

path can be specified as either str or bytes.  If path is bytes,
  the filenames returned will also be bytes; in all other circumstances
  the filenames returned will be str.
If path is None, uses the path='.'.
On some platforms, path may also be specified as an open file descriptor;\
  the file descriptor must refer to a directory.
  If this functionality is unavailable, using it raises NotImplementedError.

The list is in arbitrary order.  It does not include the special
entries '.' and '..' even if they are present in the directory.


[clinic start generated code]*/

static PyObject *
os_listdir_impl(PyModuleDef *module, path_t *path)
/*[clinic end generated code: output=1fbe67c1f780c8b7 input=09e300416e3cd729]*/
{
#if defined(MS_WINDOWS) && !defined(HAVE_OPENDIR)
    return _listdir_windows_no_opendir(path, NULL);
#else
    return _posix_listdir(path, NULL);
#endif
}

#ifdef MS_WINDOWS
/* A helper function for abspath on win32 */
/*[clinic input]
os._getfullpathname

    path: path_t
    /

[clinic start generated code]*/

static PyObject *
os__getfullpathname_impl(PyModuleDef *module, path_t *path)
/*[clinic end generated code: output=b90b1f103b08773f input=332ed537c29d0a3e]*/
{
    if (!path->narrow)
    {
        wchar_t woutbuf[MAX_PATH], *woutbufp = woutbuf;
        wchar_t *wtemp;
        DWORD result;
        PyObject *v;

        result = GetFullPathNameW(path->wide,
                                  Py_ARRAY_LENGTH(woutbuf),
                                  woutbuf, &wtemp);
        if (result > Py_ARRAY_LENGTH(woutbuf)) {
            woutbufp = PyMem_New(wchar_t, result);
            if (!woutbufp)
                return PyErr_NoMemory();
            result = GetFullPathNameW(path->wide, result, woutbufp, &wtemp);
        }
        if (result)
            v = PyUnicode_FromWideChar(woutbufp, wcslen(woutbufp));
        else
            v = win32_error_object("GetFullPathNameW", path->object);
        if (woutbufp != woutbuf)
            PyMem_Free(woutbufp);
        return v;
    }
    else {
        char outbuf[MAX_PATH];
        char *temp;

        if (!GetFullPathName(path->narrow, Py_ARRAY_LENGTH(outbuf),
                             outbuf, &temp)) {
            win32_error_object("GetFullPathName", path->object);
            return NULL;
        }
        return PyBytes_FromString(outbuf);
    }
}


/*[clinic input]
os._getfinalpathname

    path: unicode
    /

A helper function for samepath on windows.
[clinic start generated code]*/

static PyObject *
os__getfinalpathname_impl(PyModuleDef *module, PyObject *path)
/*[clinic end generated code: output=8be81a5f51a34bcf input=71d5e89334891bf4]*/
{
    HANDLE hFile;
    int buf_size;
    wchar_t *target_path;
    int result_length;
    PyObject *result;
    wchar_t *path_wchar;

    path_wchar = PyUnicode_AsUnicode(path);
    if (path_wchar == NULL)
        return NULL;

    hFile = CreateFileW(
        path_wchar,
        0, /* desired access */
        0, /* share mode */
        NULL, /* security attributes */
        OPEN_EXISTING,
        /* FILE_FLAG_BACKUP_SEMANTICS is required to open a directory */
        FILE_FLAG_BACKUP_SEMANTICS,
        NULL);

    if(hFile == INVALID_HANDLE_VALUE)
        return win32_error_object("CreateFileW", path);

    /* We have a good handle to the target, use it to determine the
       target path name. */
    buf_size = GetFinalPathNameByHandleW(hFile, 0, 0, VOLUME_NAME_NT);

    if(!buf_size)
        return win32_error_object("GetFinalPathNameByHandle", path);

    target_path = PyMem_New(wchar_t, buf_size+1);
    if(!target_path)
        return PyErr_NoMemory();

    result_length = GetFinalPathNameByHandleW(hFile, target_path,
                                              buf_size, VOLUME_NAME_DOS);
    if(!result_length)
        return win32_error_object("GetFinalPathNamyByHandle", path);

    if(!CloseHandle(hFile))
        return win32_error_object("CloseHandle", path);

    target_path[result_length] = 0;
    result = PyUnicode_FromWideChar(target_path, result_length);
    PyMem_Free(target_path);
    return result;
}

PyDoc_STRVAR(posix__isdir__doc__,
"Return true if the pathname refers to an existing directory.");

/*[clinic input]
os._isdir

    path: path_t
    /

[clinic start generated code]*/

static PyObject *
os__isdir_impl(PyModuleDef *module, path_t *path)
/*[clinic end generated code: output=f17b2d4e1994b0ff input=e794f12faab62a2a]*/
{
    DWORD attributes;

    if (!path->narrow)
        attributes = GetFileAttributesW(path->wide);
    else
        attributes = GetFileAttributesA(path->narrow);

    if (attributes == INVALID_FILE_ATTRIBUTES)
        Py_RETURN_FALSE;

    if (attributes & FILE_ATTRIBUTE_DIRECTORY)
        Py_RETURN_TRUE;
    else
        Py_RETURN_FALSE;
}


/*[clinic input]
os._getvolumepathname

    path: unicode

A helper function for ismount on Win32.
[clinic start generated code]*/

static PyObject *
os__getvolumepathname_impl(PyModuleDef *module, PyObject *path)
/*[clinic end generated code: output=79a0ba729f956dbe input=7eacadc40acbda6b]*/
{
    PyObject *result;
    wchar_t *path_wchar, *mountpath=NULL;
    size_t buflen;
    BOOL ret;

    path_wchar = PyUnicode_AsUnicodeAndSize(path, &buflen);
    if (path_wchar == NULL)
        return NULL;
    buflen += 1;

    /* Volume path should be shorter than entire path */
    buflen = Py_MAX(buflen, MAX_PATH);

    if (buflen > DWORD_MAX) {
        PyErr_SetString(PyExc_OverflowError, "path too long");
        return NULL;
    }

    mountpath = PyMem_New(wchar_t, buflen);
    if (mountpath == NULL)
        return PyErr_NoMemory();

    Py_BEGIN_ALLOW_THREADS
    ret = GetVolumePathNameW(path_wchar, mountpath,
                             Py_SAFE_DOWNCAST(buflen, size_t, DWORD));
    Py_END_ALLOW_THREADS

    if (!ret) {
        result = win32_error_object("_getvolumepathname", path);
        goto exit;
    }
    result = PyUnicode_FromWideChar(mountpath, wcslen(mountpath));

exit:
    PyMem_Free(mountpath);
    return result;
}

#endif /* MS_WINDOWS */


/*[clinic input]
os.mkdir

    path : path_t

    mode: int = 0o777

    *

    dir_fd : dir_fd(requires='mkdirat') = None

# "mkdir(path, mode=0o777, *, dir_fd=None)\n\n\

Create a directory.

If dir_fd is not None, it should be a file descriptor open to a directory,
  and path should be relative; path will then be relative to that directory.
dir_fd may not be implemented on your platform.
  If it is unavailable, using it will raise a NotImplementedError.

The mode argument is ignored on Windows.
[clinic start generated code]*/

static PyObject *
os_mkdir_impl(PyModuleDef *module, path_t *path, int mode, int dir_fd)
/*[clinic end generated code: output=8bf1f738873ef2c5 input=e965f68377e9b1ce]*/
{
    int result;

#ifdef MS_WINDOWS
    Py_BEGIN_ALLOW_THREADS
    if (path->wide)
        result = CreateDirectoryW(path->wide, NULL);
    else
        result = CreateDirectoryA(path->narrow, NULL);
    Py_END_ALLOW_THREADS

    if (!result)
        return path_error(path);
#else
    Py_BEGIN_ALLOW_THREADS
#if HAVE_MKDIRAT
    if (dir_fd != DEFAULT_DIR_FD)
        result = mkdirat(dir_fd, path->narrow, mode);
    else
#endif
#if ( defined(__WATCOMC__) || defined(PYCC_VACPP) ) && !defined(__QNX__)
        result = mkdir(path->narrow);
#else
        result = mkdir(path->narrow, mode);
#endif
    Py_END_ALLOW_THREADS
    if (result < 0)
        return path_error(path);
#endif
    Py_RETURN_NONE;
}


/* sys/resource.h is needed for at least: wait3(), wait4(), broken nice. */
#if defined(HAVE_SYS_RESOURCE_H)
#include <sys/resource.h>
#endif


#ifdef HAVE_NICE
/*[clinic input]
os.nice

    increment: int
    /

Add increment to the priority of process and return the new priority.
[clinic start generated code]*/

static PyObject *
os_nice_impl(PyModuleDef *module, int increment)
/*[clinic end generated code: output=8870418a3fc07b51 input=864be2d402a21da2]*/
{
    int value;

    /* There are two flavours of 'nice': one that returns the new
       priority (as required by almost all standards out there) and the
       Linux/FreeBSD/BSDI one, which returns '0' on success and advices
       the use of getpriority() to get the new priority.

       If we are of the nice family that returns the new priority, we
       need to clear errno before the call, and check if errno is filled
       before calling posix_error() on a returnvalue of -1, because the
       -1 may be the actual new priority! */

    errno = 0;
    value = nice(increment);
#if defined(HAVE_BROKEN_NICE) && defined(HAVE_GETPRIORITY)
    if (value == 0)
        value = getpriority(PRIO_PROCESS, 0);
#endif
    if (value == -1 && errno != 0)
        /* either nice() or getpriority() returned an error */
        return posix_error();
    return PyLong_FromLong((long) value);
}
#endif /* HAVE_NICE */


#ifdef HAVE_GETPRIORITY
/*[clinic input]
os.getpriority

    which: int
    who: int

Return program scheduling priority.
[clinic start generated code]*/

static PyObject *
os_getpriority_impl(PyModuleDef *module, int which, int who)
/*[clinic end generated code: output=4759937aa5b67ed6 input=9be615d40e2544ef]*/
{
    int retval;

    errno = 0;
    retval = getpriority(which, who);
    if (errno != 0)
        return posix_error();
    return PyLong_FromLong((long)retval);
}
#endif /* HAVE_GETPRIORITY */


#ifdef HAVE_SETPRIORITY
/*[clinic input]
os.setpriority

    which: int
    who: int
    priority: int

Set program scheduling priority.
[clinic start generated code]*/

static PyObject *
os_setpriority_impl(PyModuleDef *module, int which, int who, int priority)
/*[clinic end generated code: output=6497d3301547e7d5 input=710ccbf65b9dc513]*/
{
    int retval;

    retval = setpriority(which, who, priority);
    if (retval == -1)
        return posix_error();
    Py_RETURN_NONE;
}
#endif /* HAVE_SETPRIORITY */


static PyObject *
internal_rename(path_t *src, path_t *dst, int src_dir_fd, int dst_dir_fd, int is_replace)
{
    char *function_name = is_replace ? "replace" : "rename";
    int dir_fd_specified;

#ifdef MS_WINDOWS
    BOOL result;
    int flags = is_replace ? MOVEFILE_REPLACE_EXISTING : 0;
#else
    int result;
#endif

    dir_fd_specified = (src_dir_fd != DEFAULT_DIR_FD) ||
                       (dst_dir_fd != DEFAULT_DIR_FD);
#ifndef HAVE_RENAMEAT
    if (dir_fd_specified) {
        argument_unavailable_error(function_name, "src_dir_fd and dst_dir_fd");
        return NULL;
    }
#endif

    if ((src->narrow && dst->wide) || (src->wide && dst->narrow)) {
        PyErr_Format(PyExc_ValueError,
                     "%s: src and dst must be the same type", function_name);
        return NULL;
    }

#ifdef MS_WINDOWS
    Py_BEGIN_ALLOW_THREADS
    if (src->wide)
        result = MoveFileExW(src->wide, dst->wide, flags);
    else
        result = MoveFileExA(src->narrow, dst->narrow, flags);
    Py_END_ALLOW_THREADS

    if (!result)
        return path_error2(src, dst);

#else
    Py_BEGIN_ALLOW_THREADS
#ifdef HAVE_RENAMEAT
    if (dir_fd_specified)
        result = renameat(src_dir_fd, src->narrow, dst_dir_fd, dst->narrow);
    else
#endif
        result = rename(src->narrow, dst->narrow);
    Py_END_ALLOW_THREADS

    if (result)
        return path_error2(src, dst);
#endif
    Py_RETURN_NONE;
}


/*[clinic input]
os.rename

    src : path_t
    dst : path_t
    *
    src_dir_fd : dir_fd = None
    dst_dir_fd : dir_fd = None

Rename a file or directory.

If either src_dir_fd or dst_dir_fd is not None, it should be a file
  descriptor open to a directory, and the respective path string (src or dst)
  should be relative; the path will then be relative to that directory.
src_dir_fd and dst_dir_fd, may not be implemented on your platform.
  If they are unavailable, using them will raise a NotImplementedError.
[clinic start generated code]*/

static PyObject *
os_rename_impl(PyModuleDef *module, path_t *src, path_t *dst, int src_dir_fd,
               int dst_dir_fd)
/*[clinic end generated code: output=08033bb2ec27fb5f input=faa61c847912c850]*/
{
    return internal_rename(src, dst, src_dir_fd, dst_dir_fd, 0);
}


/*[clinic input]
os.replace = os.rename

Rename a file or directory, overwriting the destination.

If either src_dir_fd or dst_dir_fd is not None, it should be a file
  descriptor open to a directory, and the respective path string (src or dst)
  should be relative; the path will then be relative to that directory.
src_dir_fd and dst_dir_fd, may not be implemented on your platform.
  If they are unavailable, using them will raise a NotImplementedError."
[clinic start generated code]*/

static PyObject *
os_replace_impl(PyModuleDef *module, path_t *src, path_t *dst,
                int src_dir_fd, int dst_dir_fd)
/*[clinic end generated code: output=131d012eed8d3b8b input=25515dfb107c8421]*/
{
    return internal_rename(src, dst, src_dir_fd, dst_dir_fd, 1);
}


/*[clinic input]
os.rmdir

    path: path_t
    *
    dir_fd: dir_fd(requires='unlinkat') = None

Remove a directory.

If dir_fd is not None, it should be a file descriptor open to a directory,
  and path should be relative; path will then be relative to that directory.
dir_fd may not be implemented on your platform.
  If it is unavailable, using it will raise a NotImplementedError.
[clinic start generated code]*/

static PyObject *
os_rmdir_impl(PyModuleDef *module, path_t *path, int dir_fd)
/*[clinic end generated code: output=cabadec80d5a77c7 input=38c8b375ca34a7e2]*/
{
    int result;

    Py_BEGIN_ALLOW_THREADS
#ifdef MS_WINDOWS
    if (path->wide)
        result = RemoveDirectoryW(path->wide);
    else
        result = RemoveDirectoryA(path->narrow);
    result = !result; /* Windows, success=1, UNIX, success=0 */
#else
#ifdef HAVE_UNLINKAT
    if (dir_fd != DEFAULT_DIR_FD)
        result = unlinkat(dir_fd, path->narrow, AT_REMOVEDIR);
    else
#endif
        result = rmdir(path->narrow);
#endif
    Py_END_ALLOW_THREADS

    if (result)
        return path_error(path);

    Py_RETURN_NONE;
}


#ifdef HAVE_SYSTEM
#ifdef MS_WINDOWS
/*[clinic input]
os.system -> long

    command: Py_UNICODE

Execute the command in a subshell.
[clinic start generated code]*/

static long
os_system_impl(PyModuleDef *module, Py_UNICODE *command)
/*[clinic end generated code: output=4c3bd5abcd9c29e7 input=303f5ce97df606b0]*/
{
    long result;
    Py_BEGIN_ALLOW_THREADS
    result = _wsystem(command);
    Py_END_ALLOW_THREADS
    return result;
}
#else /* MS_WINDOWS */
/*[clinic input]
os.system -> long

    command: FSConverter

Execute the command in a subshell.
[clinic start generated code]*/

static long
os_system_impl(PyModuleDef *module, PyObject *command)
/*[clinic end generated code: output=800f775e10b7be55 input=86a58554ba6094af]*/
{
    long result;
    char *bytes = PyBytes_AsString(command);
    Py_BEGIN_ALLOW_THREADS
    result = system(bytes);
    Py_END_ALLOW_THREADS
    return result;
}
#endif
#endif /* HAVE_SYSTEM */


/*[clinic input]
os.umask

    mask: int
    /

Set the current numeric umask and return the previous umask.
[clinic start generated code]*/

static PyObject *
os_umask_impl(PyModuleDef *module, int mask)
/*[clinic end generated code: output=9e1fe3c9f14d6a05 input=ab6bfd9b24d8a7e8]*/
{
    int i = (int)umask(mask);
    if (i < 0)
        return posix_error();
    return PyLong_FromLong((long)i);
}

#ifdef MS_WINDOWS

/* override the default DeleteFileW behavior so that directory
symlinks can be removed with this function, the same as with
Unix symlinks */
BOOL WINAPI Py_DeleteFileW(LPCWSTR lpFileName)
{
    WIN32_FILE_ATTRIBUTE_DATA info;
    WIN32_FIND_DATAW find_data;
    HANDLE find_data_handle;
    int is_directory = 0;
    int is_link = 0;

    if (GetFileAttributesExW(lpFileName, GetFileExInfoStandard, &info)) {
        is_directory = info.dwFileAttributes & FILE_ATTRIBUTE_DIRECTORY;

        /* Get WIN32_FIND_DATA structure for the path to determine if
           it is a symlink */
        if(is_directory &&
           info.dwFileAttributes & FILE_ATTRIBUTE_REPARSE_POINT) {
            find_data_handle = FindFirstFileW(lpFileName, &find_data);

            if(find_data_handle != INVALID_HANDLE_VALUE) {
                /* IO_REPARSE_TAG_SYMLINK if it is a symlink and
                   IO_REPARSE_TAG_MOUNT_POINT if it is a junction point. */
                is_link = find_data.dwReserved0 == IO_REPARSE_TAG_SYMLINK ||
                          find_data.dwReserved0 == IO_REPARSE_TAG_MOUNT_POINT;
                FindClose(find_data_handle);
            }
        }
    }

    if (is_directory && is_link)
        return RemoveDirectoryW(lpFileName);

    return DeleteFileW(lpFileName);
}
#endif /* MS_WINDOWS */


/*[clinic input]
os.unlink

    path: path_t
    *
    dir_fd: dir_fd(requires='unlinkat')=None

Remove a file (same as remove()).

If dir_fd is not None, it should be a file descriptor open to a directory,
  and path should be relative; path will then be relative to that directory.
dir_fd may not be implemented on your platform.
  If it is unavailable, using it will raise a NotImplementedError.

[clinic start generated code]*/

static PyObject *
os_unlink_impl(PyModuleDef *module, path_t *path, int dir_fd)
/*[clinic end generated code: output=474afd5cd09b237e input=d7bcde2b1b2a2552]*/
{
    int result;

    Py_BEGIN_ALLOW_THREADS
    _Py_BEGIN_SUPPRESS_IPH
#ifdef MS_WINDOWS
    if (path->wide)
        result = Py_DeleteFileW(path->wide);
    else
        result = DeleteFileA(path->narrow);
    result = !result; /* Windows, success=1, UNIX, success=0 */
#else
#ifdef HAVE_UNLINKAT
    if (dir_fd != DEFAULT_DIR_FD)
        result = unlinkat(dir_fd, path->narrow, 0);
    else
#endif /* HAVE_UNLINKAT */
        result = unlink(path->narrow);
#endif
    _Py_END_SUPPRESS_IPH
    Py_END_ALLOW_THREADS

    if (result)
        return path_error(path);

    Py_RETURN_NONE;
}


/*[clinic input]
os.remove = os.unlink

Remove a file (same as unlink()).

If dir_fd is not None, it should be a file descriptor open to a directory,
  and path should be relative; path will then be relative to that directory.
dir_fd may not be implemented on your platform.
  If it is unavailable, using it will raise a NotImplementedError.
[clinic start generated code]*/

static PyObject *
os_remove_impl(PyModuleDef *module, path_t *path, int dir_fd)
/*[clinic end generated code: output=d0d5149e64832b9e input=e05c5ab55cd30983]*/
{
    return os_unlink_impl(module, path, dir_fd);
}


static PyStructSequence_Field uname_result_fields[] = {
    {"sysname",    "operating system name"},
    {"nodename",   "name of machine on network (implementation-defined)"},
    {"release",    "operating system release"},
    {"version",    "operating system version"},
    {"machine",    "hardware identifier"},
    {NULL}
};

PyDoc_STRVAR(uname_result__doc__,
"uname_result: Result from os.uname().\n\n\
This object may be accessed either as a tuple of\n\
  (sysname, nodename, release, version, machine),\n\
or via the attributes sysname, nodename, release, version, and machine.\n\
\n\
See os.uname for more information.");

static PyStructSequence_Desc uname_result_desc = {
    "uname_result", /* name */
    uname_result__doc__, /* doc */
    uname_result_fields,
    5
};

static PyTypeObject UnameResultType;


#ifdef HAVE_UNAME
/*[clinic input]
os.uname

Return an object identifying the current operating system.

The object behaves like a named tuple with the following fields:
  (sysname, nodename, release, version, machine)

[clinic start generated code]*/

static PyObject *
os_uname_impl(PyModuleDef *module)
/*[clinic end generated code: output=01e1421b757e753f input=e68bd246db3043ed]*/
{
    struct utsname u;
    int res;
    PyObject *value;

    Py_BEGIN_ALLOW_THREADS
    res = uname(&u);
    Py_END_ALLOW_THREADS
    if (res < 0)
        return posix_error();

    value = PyStructSequence_New(&UnameResultType);
    if (value == NULL)
        return NULL;

#define SET(i, field) \
    { \
    PyObject *o = PyUnicode_DecodeFSDefault(field); \
    if (!o) { \
        Py_DECREF(value); \
        return NULL; \
    } \
    PyStructSequence_SET_ITEM(value, i, o); \
    } \

    SET(0, u.sysname);
    SET(1, u.nodename);
    SET(2, u.release);
    SET(3, u.version);
    SET(4, u.machine);

#undef SET

    return value;
}
#endif /* HAVE_UNAME */



typedef struct {
    int    now;
    time_t atime_s;
    long   atime_ns;
    time_t mtime_s;
    long   mtime_ns;
} utime_t;

/*
 * these macros assume that "ut" is a pointer to a utime_t
 * they also intentionally leak the declaration of a pointer named "time"
 */
#define UTIME_TO_TIMESPEC \
    struct timespec ts[2]; \
    struct timespec *time; \
    if (ut->now) \
        time = NULL; \
    else { \
        ts[0].tv_sec = ut->atime_s; \
        ts[0].tv_nsec = ut->atime_ns; \
        ts[1].tv_sec = ut->mtime_s; \
        ts[1].tv_nsec = ut->mtime_ns; \
        time = ts; \
    } \

#define UTIME_TO_TIMEVAL \
    struct timeval tv[2]; \
    struct timeval *time; \
    if (ut->now) \
        time = NULL; \
    else { \
        tv[0].tv_sec = ut->atime_s; \
        tv[0].tv_usec = ut->atime_ns / 1000; \
        tv[1].tv_sec = ut->mtime_s; \
        tv[1].tv_usec = ut->mtime_ns / 1000; \
        time = tv; \
    } \

#define UTIME_TO_UTIMBUF \
    struct utimbuf u; \
    struct utimbuf *time; \
    if (ut->now) \
        time = NULL; \
    else { \
        u.actime = ut->atime_s; \
        u.modtime = ut->mtime_s; \
        time = &u; \
    }

#define UTIME_TO_TIME_T \
    time_t timet[2]; \
    time_t *time; \
    if (ut->now) \
        time = NULL; \
    else { \
        timet[0] = ut->atime_s; \
        timet[1] = ut->mtime_s; \
        time = timet; \
    } \


#if defined(HAVE_FUTIMESAT) || defined(HAVE_UTIMENSAT)

static int
utime_dir_fd(utime_t *ut, int dir_fd, char *path, int follow_symlinks)
{
#ifdef HAVE_UTIMENSAT
    int flags = follow_symlinks ? 0 : AT_SYMLINK_NOFOLLOW;
    UTIME_TO_TIMESPEC;
    return utimensat(dir_fd, path, time, flags);
#elif defined(HAVE_FUTIMESAT)
    UTIME_TO_TIMEVAL;
    /*
     * follow_symlinks will never be false here;
     * we only allow !follow_symlinks and dir_fd together
     * if we have utimensat()
     */
    assert(follow_symlinks);
    return futimesat(dir_fd, path, time);
#endif
}

    #define FUTIMENSAT_DIR_FD_CONVERTER dir_fd_converter
#else
    #define FUTIMENSAT_DIR_FD_CONVERTER dir_fd_unavailable
#endif

#if defined(HAVE_FUTIMES) || defined(HAVE_FUTIMENS)

static int
utime_fd(utime_t *ut, int fd)
{
#ifdef HAVE_FUTIMENS
    UTIME_TO_TIMESPEC;
    return futimens(fd, time);
#else
    UTIME_TO_TIMEVAL;
    return futimes(fd, time);
#endif
}

    #define PATH_UTIME_HAVE_FD 1
#else
    #define PATH_UTIME_HAVE_FD 0
#endif


#define UTIME_HAVE_NOFOLLOW_SYMLINKS \
        (defined(HAVE_UTIMENSAT) || defined(HAVE_LUTIMES))

#if UTIME_HAVE_NOFOLLOW_SYMLINKS

static int
utime_nofollow_symlinks(utime_t *ut, char *path)
{
#ifdef HAVE_UTIMENSAT
    UTIME_TO_TIMESPEC;
    return utimensat(DEFAULT_DIR_FD, path, time, AT_SYMLINK_NOFOLLOW);
#else
    UTIME_TO_TIMEVAL;
    return lutimes(path, time);
#endif
}

#endif

#ifndef MS_WINDOWS

static int
utime_default(utime_t *ut, char *path)
{
#ifdef HAVE_UTIMENSAT
    UTIME_TO_TIMESPEC;
    return utimensat(DEFAULT_DIR_FD, path, time, 0);
#elif defined(HAVE_UTIMES)
    UTIME_TO_TIMEVAL;
    return utimes(path, time);
#elif defined(HAVE_UTIME_H)
    UTIME_TO_UTIMBUF;
    return utime(path, time);
#else
    UTIME_TO_TIME_T;
    return utime(path, time);
#endif
}

#endif

static int
split_py_long_to_s_and_ns(PyObject *py_long, time_t *s, long *ns)
{
    int result = 0;
    PyObject *divmod;
    divmod = PyNumber_Divmod(py_long, billion);
    if (!divmod)
        goto exit;
    *s = _PyLong_AsTime_t(PyTuple_GET_ITEM(divmod, 0));
    if ((*s == -1) && PyErr_Occurred())
        goto exit;
    *ns = PyLong_AsLong(PyTuple_GET_ITEM(divmod, 1));
    if ((*ns == -1) && PyErr_Occurred())
        goto exit;

    result = 1;
exit:
    Py_XDECREF(divmod);
    return result;
}


/*[clinic input]
os.utime

    path: path_t(allow_fd='PATH_UTIME_HAVE_FD')
    times: object = NULL
    *
    ns: object = NULL
    dir_fd: dir_fd(requires='futimensat') = None
    follow_symlinks: bool=True

# "utime(path, times=None, *, ns=None, dir_fd=None, follow_symlinks=True)\n\

Set the access and modified time of path.

path may always be specified as a string.
On some platforms, path may also be specified as an open file descriptor.
  If this functionality is unavailable, using it raises an exception.

If times is not None, it must be a tuple (atime, mtime);
    atime and mtime should be expressed as float seconds since the epoch.
If ns is not None, it must be a tuple (atime_ns, mtime_ns);
    atime_ns and mtime_ns should be expressed as integer nanoseconds
    since the epoch.
If both times and ns are None, utime uses the current time.
Specifying tuples for both times and ns is an error.

If dir_fd is not None, it should be a file descriptor open to a directory,
  and path should be relative; path will then be relative to that directory.
If follow_symlinks is False, and the last element of the path is a symbolic
  link, utime will modify the symbolic link itself instead of the file the
  link points to.
It is an error to use dir_fd or follow_symlinks when specifying path
  as an open file descriptor.
dir_fd and follow_symlinks may not be available on your platform.
  If they are unavailable, using them will raise a NotImplementedError.

[clinic start generated code]*/

static PyObject *
os_utime_impl(PyModuleDef *module, path_t *path, PyObject *times,
              PyObject *ns, int dir_fd, int follow_symlinks)
/*[clinic end generated code: output=31f3434e560ba2f0 input=1f18c17d5941aa82]*/
{
#ifdef MS_WINDOWS
    HANDLE hFile;
    FILETIME atime, mtime;
#else
    int result;
#endif

    PyObject *return_value = NULL;
    utime_t utime;

    memset(&utime, 0, sizeof(utime_t));
<<<<<<< HEAD
=======
#if defined(HAVE_FUTIMES) || defined(HAVE_FUTIMENS)
    path.allow_fd = 1;
#endif
    if (!PyArg_ParseTupleAndKeywords(args, kwargs,
            "O&|O$OO&p:utime", keywords,
            path_converter, &path,
            &times, &ns,
#if defined(HAVE_FUTIMESAT) || defined(HAVE_UTIMENSAT)
            dir_fd_converter, &dir_fd,
#else
            dir_fd_unavailable, &dir_fd,
#endif
            &follow_symlinks
            ))
        return NULL;
>>>>>>> 528a9ab1

    if (times && (times != Py_None) && ns) {
        PyErr_SetString(PyExc_ValueError,
                     "utime: you may specify either 'times'"
                     " or 'ns' but not both");
        goto exit;
    }

    if (times && (times != Py_None)) {
        time_t a_sec, m_sec;
        long a_nsec, m_nsec;
        if (!PyTuple_CheckExact(times) || (PyTuple_Size(times) != 2)) {
            PyErr_SetString(PyExc_TypeError,
                         "utime: 'times' must be either"
                         " a tuple of two ints or None");
            goto exit;
        }
        utime.now = 0;
        if (_PyTime_ObjectToTimespec(PyTuple_GET_ITEM(times, 0),
                                     &a_sec, &a_nsec, _PyTime_ROUND_FLOOR) == -1 ||
            _PyTime_ObjectToTimespec(PyTuple_GET_ITEM(times, 1),
                                     &m_sec, &m_nsec, _PyTime_ROUND_FLOOR) == -1) {
            goto exit;
        }
        utime.atime_s = a_sec;
        utime.atime_ns = a_nsec;
        utime.mtime_s = m_sec;
        utime.mtime_ns = m_nsec;
    }
    else if (ns) {
        if (!PyTuple_CheckExact(ns) || (PyTuple_Size(ns) != 2)) {
            PyErr_SetString(PyExc_TypeError,
                         "utime: 'ns' must be a tuple of two ints");
            goto exit;
        }
        utime.now = 0;
        if (!split_py_long_to_s_and_ns(PyTuple_GET_ITEM(ns, 0),
                                      &utime.atime_s, &utime.atime_ns) ||
            !split_py_long_to_s_and_ns(PyTuple_GET_ITEM(ns, 1),
                                       &utime.mtime_s, &utime.mtime_ns)) {
            goto exit;
        }
    }
    else {
        /* times and ns are both None/unspecified. use "now". */
        utime.now = 1;
    }

#if !UTIME_HAVE_NOFOLLOW_SYMLINKS
    if (follow_symlinks_specified("utime", follow_symlinks))
        goto exit;
#endif

    if (path_and_dir_fd_invalid("utime", path, dir_fd) ||
        dir_fd_and_fd_invalid("utime", dir_fd, path->fd) ||
        fd_and_follow_symlinks_invalid("utime", path->fd, follow_symlinks))
        goto exit;

#if !defined(HAVE_UTIMENSAT)
    if ((dir_fd != DEFAULT_DIR_FD) && (!follow_symlinks)) {
        PyErr_SetString(PyExc_ValueError,
                     "utime: cannot use dir_fd and follow_symlinks "
                     "together on this platform");
        goto exit;
    }
#endif

#ifdef MS_WINDOWS
    Py_BEGIN_ALLOW_THREADS
    if (path->wide)
        hFile = CreateFileW(path->wide, FILE_WRITE_ATTRIBUTES, 0,
                            NULL, OPEN_EXISTING,
                            FILE_FLAG_BACKUP_SEMANTICS, NULL);
    else
        hFile = CreateFileA(path->narrow, FILE_WRITE_ATTRIBUTES, 0,
                            NULL, OPEN_EXISTING,
                            FILE_FLAG_BACKUP_SEMANTICS, NULL);
    Py_END_ALLOW_THREADS
    if (hFile == INVALID_HANDLE_VALUE) {
        path_error(path);
        goto exit;
    }

    if (utime.now) {
        GetSystemTimeAsFileTime(&mtime);
        atime = mtime;
    }
    else {
        _Py_time_t_to_FILE_TIME(utime.atime_s, utime.atime_ns, &atime);
        _Py_time_t_to_FILE_TIME(utime.mtime_s, utime.mtime_ns, &mtime);
    }
    if (!SetFileTime(hFile, NULL, &atime, &mtime)) {
        /* Avoid putting the file name into the error here,
           as that may confuse the user into believing that
           something is wrong with the file, when it also
           could be the time stamp that gives a problem. */
        PyErr_SetFromWindowsErr(0);
        goto exit;
    }
#else /* MS_WINDOWS */
    Py_BEGIN_ALLOW_THREADS

#if UTIME_HAVE_NOFOLLOW_SYMLINKS
    if ((!follow_symlinks) && (dir_fd == DEFAULT_DIR_FD))
        result = utime_nofollow_symlinks(&utime, path->narrow);
    else
#endif

#if defined(HAVE_FUTIMESAT) || defined(HAVE_UTIMENSAT)
    if ((dir_fd != DEFAULT_DIR_FD) || (!follow_symlinks))
        result = utime_dir_fd(&utime, dir_fd, path->narrow, follow_symlinks);
    else
#endif

<<<<<<< HEAD
#if UTIME_HAVE_FD
    if (path->fd != -1)
        result = utime_fd(&utime, path->fd);
=======
#if defined(HAVE_FUTIMES) || defined(HAVE_FUTIMENS)
    if (path.fd != -1)
        result = utime_fd(&utime, path.fd);
>>>>>>> 528a9ab1
    else
#endif

    result = utime_default(&utime, path->narrow);

    Py_END_ALLOW_THREADS

    if (result < 0) {
        /* see previous comment about not putting filename in error here */
        return_value = posix_error();
        goto exit;
    }

#endif /* MS_WINDOWS */

    Py_INCREF(Py_None);
    return_value = Py_None;

exit:
#ifdef MS_WINDOWS
    if (hFile != INVALID_HANDLE_VALUE)
        CloseHandle(hFile);
#endif
    return return_value;
}

/* Process operations */


/*[clinic input]
os._exit

    status: int

Exit to the system with specified status, without normal exit processing.
[clinic start generated code]*/

static PyObject *
os__exit_impl(PyModuleDef *module, int status)
/*[clinic end generated code: output=472a3cbaf68f3621 input=5e6d57556b0c4a62]*/
{
    _exit(status);
    return NULL; /* Make gcc -Wall happy */
}

#if defined(HAVE_EXECV) || defined(HAVE_SPAWNV)
static void
free_string_array(char **array, Py_ssize_t count)
{
    Py_ssize_t i;
    for (i = 0; i < count; i++)
        PyMem_Free(array[i]);
    PyMem_DEL(array);
}

static
int fsconvert_strdup(PyObject *o, char**out)
{
    PyObject *bytes;
    Py_ssize_t size;
    if (!PyUnicode_FSConverter(o, &bytes))
        return 0;
    size = PyBytes_GET_SIZE(bytes);
    *out = PyMem_Malloc(size+1);
    if (!*out) {
        PyErr_NoMemory();
        return 0;
    }
    memcpy(*out, PyBytes_AsString(bytes), size+1);
    Py_DECREF(bytes);
    return 1;
}
#endif

#if defined(HAVE_EXECV) || defined (HAVE_FEXECVE)
static char**
parse_envlist(PyObject* env, Py_ssize_t *envc_ptr)
{
    char **envlist;
    Py_ssize_t i, pos, envc;
    PyObject *keys=NULL, *vals=NULL;
    PyObject *key, *val, *key2, *val2;
    char *p, *k, *v;
    size_t len;

    i = PyMapping_Size(env);
    if (i < 0)
        return NULL;
    envlist = PyMem_NEW(char *, i + 1);
    if (envlist == NULL) {
        PyErr_NoMemory();
        return NULL;
    }
    envc = 0;
    keys = PyMapping_Keys(env);
    if (!keys)
        goto error;
    vals = PyMapping_Values(env);
    if (!vals)
        goto error;
    if (!PyList_Check(keys) || !PyList_Check(vals)) {
        PyErr_Format(PyExc_TypeError,
                     "env.keys() or env.values() is not a list");
        goto error;
    }

    for (pos = 0; pos < i; pos++) {
        key = PyList_GetItem(keys, pos);
        val = PyList_GetItem(vals, pos);
        if (!key || !val)
            goto error;

        if (PyUnicode_FSConverter(key, &key2) == 0)
            goto error;
        if (PyUnicode_FSConverter(val, &val2) == 0) {
            Py_DECREF(key2);
            goto error;
        }

        k = PyBytes_AsString(key2);
        v = PyBytes_AsString(val2);
        len = PyBytes_GET_SIZE(key2) + PyBytes_GET_SIZE(val2) + 2;

        p = PyMem_NEW(char, len);
        if (p == NULL) {
            PyErr_NoMemory();
            Py_DECREF(key2);
            Py_DECREF(val2);
            goto error;
        }
        PyOS_snprintf(p, len, "%s=%s", k, v);
        envlist[envc++] = p;
        Py_DECREF(key2);
        Py_DECREF(val2);
    }
    Py_DECREF(vals);
    Py_DECREF(keys);

    envlist[envc] = 0;
    *envc_ptr = envc;
    return envlist;

error:
    Py_XDECREF(keys);
    Py_XDECREF(vals);
    while (--envc >= 0)
        PyMem_DEL(envlist[envc]);
    PyMem_DEL(envlist);
    return NULL;
}

static char**
parse_arglist(PyObject* argv, Py_ssize_t *argc)
{
    int i;
    char **argvlist = PyMem_NEW(char *, *argc+1);
    if (argvlist == NULL) {
        PyErr_NoMemory();
        return NULL;
    }
    for (i = 0; i < *argc; i++) {
        PyObject* item = PySequence_ITEM(argv, i);
        if (item == NULL)
            goto fail;
        if (!fsconvert_strdup(item, &argvlist[i])) {
            Py_DECREF(item);
            goto fail;
        }
        Py_DECREF(item);
    }
    argvlist[*argc] = NULL;
    return argvlist;
fail:
    *argc = i;
    free_string_array(argvlist, *argc);
    return NULL;
}
#endif


#ifdef HAVE_EXECV
/*[clinic input]
os.execv

    path: FSConverter
        Path of executable file.
    argv: object
        Tuple or list of strings.
    /

Execute an executable path with arguments, replacing current process.
[clinic start generated code]*/

static PyObject *
os_execv_impl(PyModuleDef *module, PyObject *path, PyObject *argv)
/*[clinic end generated code: output=9221f08143146fff input=96041559925e5229]*/
{
    char *path_char;
    char **argvlist;
    Py_ssize_t argc;

    /* execv has two arguments: (path, argv), where
       argv is a list or tuple of strings. */

    path_char = PyBytes_AsString(path);
    if (!PyList_Check(argv) && !PyTuple_Check(argv)) {
        PyErr_SetString(PyExc_TypeError,
                        "execv() arg 2 must be a tuple or list");
        return NULL;
    }
    argc = PySequence_Size(argv);
    if (argc < 1) {
        PyErr_SetString(PyExc_ValueError, "execv() arg 2 must not be empty");
        return NULL;
    }

    argvlist = parse_arglist(argv, &argc);
    if (argvlist == NULL) {
        return NULL;
    }

    execv(path_char, argvlist);

    /* If we get here it's definitely an error */

    free_string_array(argvlist, argc);
    return posix_error();
}


/*[clinic input]
os.execve

    path: path_t(allow_fd='PATH_HAVE_FEXECVE')
        Path of executable file.
    argv: object
        Tuple or list of strings.
    env: object
        Dictionary of strings mapping to strings.

Execute an executable path with arguments, replacing current process.
[clinic start generated code]*/

static PyObject *
os_execve_impl(PyModuleDef *module, path_t *path, PyObject *argv,
               PyObject *env)
/*[clinic end generated code: output=181884fcdb21508e input=626804fa092606d9]*/
{
    char **argvlist = NULL;
    char **envlist;
    Py_ssize_t argc, envc;

    /* execve has three arguments: (path, argv, env), where
       argv is a list or tuple of strings and env is a dictionary
       like posix.environ. */

    if (!PyList_Check(argv) && !PyTuple_Check(argv)) {
        PyErr_SetString(PyExc_TypeError,
                        "execve: argv must be a tuple or list");
        goto fail;
    }
    argc = PySequence_Size(argv);
    if (!PyMapping_Check(env)) {
        PyErr_SetString(PyExc_TypeError,
                        "execve: environment must be a mapping object");
        goto fail;
    }

    argvlist = parse_arglist(argv, &argc);
    if (argvlist == NULL) {
        goto fail;
    }

    envlist = parse_envlist(env, &envc);
    if (envlist == NULL)
        goto fail;

#ifdef HAVE_FEXECVE
    if (path->fd > -1)
        fexecve(path->fd, argvlist, envlist);
    else
#endif
        execve(path->narrow, argvlist, envlist);

    /* If we get here it's definitely an error */

    path_error(path);

    while (--envc >= 0)
        PyMem_DEL(envlist[envc]);
    PyMem_DEL(envlist);
  fail:
    if (argvlist)
        free_string_array(argvlist, argc);
    return NULL;
}
#endif /* HAVE_EXECV */


#ifdef HAVE_SPAWNV
/*[clinic input]
os.spawnv

    mode: int
        Mode of process creation.
    path: FSConverter
        Path of executable file.
    argv: object
        Tuple or list of strings.
    /

Execute the program specified by path in a new process.
[clinic start generated code]*/

static PyObject *
os_spawnv_impl(PyModuleDef *module, int mode, PyObject *path, PyObject *argv)
/*[clinic end generated code: output=140a7945484c8cc5 input=042c91dfc1e6debc]*/
{
    char *path_char;
    char **argvlist;
    int i;
    Py_ssize_t argc;
    Py_intptr_t spawnval;
    PyObject *(*getitem)(PyObject *, Py_ssize_t);

    /* spawnv has three arguments: (mode, path, argv), where
       argv is a list or tuple of strings. */

    path_char = PyBytes_AsString(path);
    if (PyList_Check(argv)) {
        argc = PyList_Size(argv);
        getitem = PyList_GetItem;
    }
    else if (PyTuple_Check(argv)) {
        argc = PyTuple_Size(argv);
        getitem = PyTuple_GetItem;
    }
    else {
        PyErr_SetString(PyExc_TypeError,
                        "spawnv() arg 2 must be a tuple or list");
        return NULL;
    }

    argvlist = PyMem_NEW(char *, argc+1);
    if (argvlist == NULL) {
        return PyErr_NoMemory();
    }
    for (i = 0; i < argc; i++) {
        if (!fsconvert_strdup((*getitem)(argv, i),
                              &argvlist[i])) {
            free_string_array(argvlist, i);
            PyErr_SetString(
                PyExc_TypeError,
                "spawnv() arg 2 must contain only strings");
            return NULL;
        }
    }
    argvlist[argc] = NULL;

    if (mode == _OLD_P_OVERLAY)
        mode = _P_OVERLAY;

    Py_BEGIN_ALLOW_THREADS
    spawnval = _spawnv(mode, path_char, argvlist);
    Py_END_ALLOW_THREADS

    free_string_array(argvlist, argc);

    if (spawnval == -1)
        return posix_error();
    else
        return Py_BuildValue(_Py_PARSE_INTPTR, spawnval);
}


/*[clinic input]
os.spawnve

    mode: int
        Mode of process creation.
    path: FSConverter
        Path of executable file.
    argv: object
        Tuple or list of strings.
    env: object
        Dictionary of strings mapping to strings.
    /

Execute the program specified by path in a new process.
[clinic start generated code]*/

static PyObject *
os_spawnve_impl(PyModuleDef *module, int mode, PyObject *path,
                PyObject *argv, PyObject *env)
/*[clinic end generated code: output=e7f5f0703610531f input=02362fd937963f8f]*/
{
    char *path_char;
    char **argvlist;
    char **envlist;
    PyObject *res = NULL;
    Py_ssize_t argc, i, envc;
    Py_intptr_t spawnval;
    PyObject *(*getitem)(PyObject *, Py_ssize_t);
    Py_ssize_t lastarg = 0;

    /* spawnve has four arguments: (mode, path, argv, env), where
       argv is a list or tuple of strings and env is a dictionary
       like posix.environ. */

    path_char = PyBytes_AsString(path);
    if (PyList_Check(argv)) {
        argc = PyList_Size(argv);
        getitem = PyList_GetItem;
    }
    else if (PyTuple_Check(argv)) {
        argc = PyTuple_Size(argv);
        getitem = PyTuple_GetItem;
    }
    else {
        PyErr_SetString(PyExc_TypeError,
                        "spawnve() arg 2 must be a tuple or list");
        goto fail_0;
    }
    if (!PyMapping_Check(env)) {
        PyErr_SetString(PyExc_TypeError,
                        "spawnve() arg 3 must be a mapping object");
        goto fail_0;
    }

    argvlist = PyMem_NEW(char *, argc+1);
    if (argvlist == NULL) {
        PyErr_NoMemory();
        goto fail_0;
    }
    for (i = 0; i < argc; i++) {
        if (!fsconvert_strdup((*getitem)(argv, i),
                              &argvlist[i]))
        {
            lastarg = i;
            goto fail_1;
        }
    }
    lastarg = argc;
    argvlist[argc] = NULL;

    envlist = parse_envlist(env, &envc);
    if (envlist == NULL)
        goto fail_1;

    if (mode == _OLD_P_OVERLAY)
        mode = _P_OVERLAY;

    Py_BEGIN_ALLOW_THREADS
    spawnval = _spawnve(mode, path_char, argvlist, envlist);
    Py_END_ALLOW_THREADS

    if (spawnval == -1)
        (void) posix_error();
    else
        res = Py_BuildValue(_Py_PARSE_INTPTR, spawnval);

    while (--envc >= 0)
        PyMem_DEL(envlist[envc]);
    PyMem_DEL(envlist);
  fail_1:
    free_string_array(argvlist, lastarg);
  fail_0:
    return res;
}

#endif /* HAVE_SPAWNV */


#ifdef HAVE_FORK1
/*[clinic input]
os.fork1

Fork a child process with a single multiplexed (i.e., not bound) thread.

Return 0 to child process and PID of child to parent process.
[clinic start generated code]*/

static PyObject *
os_fork1_impl(PyModuleDef *module)
/*[clinic end generated code: output=e27b4f66419c9dcf input=12db02167893926e]*/
{
    pid_t pid;
    int result = 0;
    _PyImport_AcquireLock();
    pid = fork1();
    if (pid == 0) {
        /* child: this clobbers and resets the import lock. */
        PyOS_AfterFork();
    } else {
        /* parent: release the import lock. */
        result = _PyImport_ReleaseLock();
    }
    if (pid == -1)
        return posix_error();
    if (result < 0) {
        /* Don't clobber the OSError if the fork failed. */
        PyErr_SetString(PyExc_RuntimeError,
                        "not holding the import lock");
        return NULL;
    }
    return PyLong_FromPid(pid);
}
#endif /* HAVE_FORK1 */


#ifdef HAVE_FORK
/*[clinic input]
os.fork

Fork a child process.

Return 0 to child process and PID of child to parent process.
[clinic start generated code]*/

static PyObject *
os_fork_impl(PyModuleDef *module)
/*[clinic end generated code: output=898b1ecd3498ba12 input=13c956413110eeaa]*/
{
    pid_t pid;
    int result = 0;
    _PyImport_AcquireLock();
    pid = fork();
    if (pid == 0) {
        /* child: this clobbers and resets the import lock. */
        PyOS_AfterFork();
    } else {
        /* parent: release the import lock. */
        result = _PyImport_ReleaseLock();
    }
    if (pid == -1)
        return posix_error();
    if (result < 0) {
        /* Don't clobber the OSError if the fork failed. */
        PyErr_SetString(PyExc_RuntimeError,
                        "not holding the import lock");
        return NULL;
    }
    return PyLong_FromPid(pid);
}
#endif /* HAVE_FORK */


#ifdef HAVE_SCHED_H
#ifdef HAVE_SCHED_GET_PRIORITY_MAX
/*[clinic input]
os.sched_get_priority_max

    policy: int

Get the maximum scheduling priority for policy.
[clinic start generated code]*/

static PyObject *
os_sched_get_priority_max_impl(PyModuleDef *module, int policy)
/*[clinic end generated code: output=a6a30fa5071f2d81 input=2097b7998eca6874]*/
{
    int max;

    max = sched_get_priority_max(policy);
    if (max < 0)
        return posix_error();
    return PyLong_FromLong(max);
}


/*[clinic input]
os.sched_get_priority_min

    policy: int

Get the minimum scheduling priority for policy.
[clinic start generated code]*/

static PyObject *
os_sched_get_priority_min_impl(PyModuleDef *module, int policy)
/*[clinic end generated code: output=5ca3ed6bc43e9b20 input=21bc8fa0d70983bf]*/
{
    int min = sched_get_priority_min(policy);
    if (min < 0)
        return posix_error();
    return PyLong_FromLong(min);
}
#endif /* HAVE_SCHED_GET_PRIORITY_MAX */


#ifdef HAVE_SCHED_SETSCHEDULER
/*[clinic input]
os.sched_getscheduler
    pid: pid_t
    /

Get the scheduling policy for the process identifiedy by pid.

Passing 0 for pid returns the scheduling policy for the calling process.
[clinic start generated code]*/

static PyObject *
os_sched_getscheduler_impl(PyModuleDef *module, pid_t pid)
/*[clinic end generated code: output=8cd63c15caf54fa9 input=5f14cfd1f189e1a0]*/
{
    int policy;

    policy = sched_getscheduler(pid);
    if (policy < 0)
        return posix_error();
    return PyLong_FromLong(policy);
}
#endif /* HAVE_SCHED_SETSCHEDULER */


#if defined(HAVE_SCHED_SETSCHEDULER) || defined(HAVE_SCHED_SETPARAM)
/*[clinic input]
class os.sched_param "PyObject *" "&SchedParamType"

@classmethod
os.sched_param.__new__

    sched_priority: object
        A scheduling parameter.

Current has only one field: sched_priority");
[clinic start generated code]*/

static PyObject *
os_sched_param_impl(PyTypeObject *type, PyObject *sched_priority)
/*[clinic end generated code: output=48f4067d60f48c13 input=73a4c22f7071fc62]*/
{
    PyObject *res;

    res = PyStructSequence_New(type);
    if (!res)
        return NULL;
    Py_INCREF(sched_priority);
    PyStructSequence_SET_ITEM(res, 0, sched_priority);
    return res;
}


PyDoc_VAR(os_sched_param__doc__);

static PyStructSequence_Field sched_param_fields[] = {
    {"sched_priority", "the scheduling priority"},
    {0}
};

static PyStructSequence_Desc sched_param_desc = {
    "sched_param", /* name */
    os_sched_param__doc__, /* doc */
    sched_param_fields,
    1
};

static int
convert_sched_param(PyObject *param, struct sched_param *res)
{
    long priority;

    if (Py_TYPE(param) != &SchedParamType) {
        PyErr_SetString(PyExc_TypeError, "must have a sched_param object");
        return 0;
    }
    priority = PyLong_AsLong(PyStructSequence_GET_ITEM(param, 0));
    if (priority == -1 && PyErr_Occurred())
        return 0;
    if (priority > INT_MAX || priority < INT_MIN) {
        PyErr_SetString(PyExc_OverflowError, "sched_priority out of range");
        return 0;
    }
    res->sched_priority = Py_SAFE_DOWNCAST(priority, long, int);
    return 1;
}
#endif /* defined(HAVE_SCHED_SETSCHEDULER) || defined(HAVE_SCHED_SETPARAM) */


#ifdef HAVE_SCHED_SETSCHEDULER
/*[clinic input]
os.sched_setscheduler

    pid: pid_t
    policy: int
    param: sched_param
    /

Set the scheduling policy for the process identified by pid.

If pid is 0, the calling process is changed.
param is an instance of sched_param.
[clinic start generated code]*/

static PyObject *
os_sched_setscheduler_impl(PyModuleDef *module, pid_t pid, int policy,
                           struct sched_param *param)
/*[clinic end generated code: output=37053e5c528c35c9 input=c581f9469a5327dd]*/
{
    /*
    ** sched_setscheduler() returns 0 in Linux, but the previous
    ** scheduling policy under Solaris/Illumos, and others.
    ** On error, -1 is returned in all Operating Systems.
    */
    if (sched_setscheduler(pid, policy, param) == -1)
        return posix_error();
    Py_RETURN_NONE;
}
#endif  /* HAVE_SCHED_SETSCHEDULER*/


#ifdef HAVE_SCHED_SETPARAM
/*[clinic input]
os.sched_getparam
    pid: pid_t
    /

Returns scheduling parameters for the process identified by pid.

If pid is 0, returns parameters for the calling process.
Return value is an instance of sched_param.
[clinic start generated code]*/

static PyObject *
os_sched_getparam_impl(PyModuleDef *module, pid_t pid)
/*[clinic end generated code: output=f42c5bd2604ecd08 input=18a1ef9c2efae296]*/
{
    struct sched_param param;
    PyObject *result;
    PyObject *priority;

    if (sched_getparam(pid, &param))
        return posix_error();
    result = PyStructSequence_New(&SchedParamType);
    if (!result)
        return NULL;
    priority = PyLong_FromLong(param.sched_priority);
    if (!priority) {
        Py_DECREF(result);
        return NULL;
    }
    PyStructSequence_SET_ITEM(result, 0, priority);
    return result;
}


/*[clinic input]
os.sched_setparam
    pid: pid_t
    param: sched_param
    /

Set scheduling parameters for the process identified by pid.

If pid is 0, sets parameters for the calling process.
param should be an instance of sched_param.
[clinic start generated code]*/

static PyObject *
os_sched_setparam_impl(PyModuleDef *module, pid_t pid,
                       struct sched_param *param)
/*[clinic end generated code: output=b7a3c589436cec9b input=6b8d6dfcecdc21bd]*/
{
    if (sched_setparam(pid, param))
        return posix_error();
    Py_RETURN_NONE;
}
#endif /* HAVE_SCHED_SETPARAM */


#ifdef HAVE_SCHED_RR_GET_INTERVAL
/*[clinic input]
os.sched_rr_get_interval -> double
    pid: pid_t
    /

Return the round-robin quantum for the process identified by pid, in seconds.

Value returned is a float.
[clinic start generated code]*/

static double
os_sched_rr_get_interval_impl(PyModuleDef *module, pid_t pid)
/*[clinic end generated code: output=7adc137a86dea581 input=2a973da15cca6fae]*/
{
    struct timespec interval;
    if (sched_rr_get_interval(pid, &interval)) {
        posix_error();
        return -1.0;
    }
    return (double)interval.tv_sec + 1e-9*interval.tv_nsec;
}
#endif /* HAVE_SCHED_RR_GET_INTERVAL */


/*[clinic input]
os.sched_yield

Voluntarily relinquish the CPU.
[clinic start generated code]*/

static PyObject *
os_sched_yield_impl(PyModuleDef *module)
/*[clinic end generated code: output=d7bd51869c4cb6a8 input=e54d6f98189391d4]*/
{
    if (sched_yield())
        return posix_error();
    Py_RETURN_NONE;
}

#ifdef HAVE_SCHED_SETAFFINITY
/* The minimum number of CPUs allocated in a cpu_set_t */
static const int NCPUS_START = sizeof(unsigned long) * CHAR_BIT;

/*[clinic input]
os.sched_setaffinity
    pid: pid_t
    mask : object
    /

Set the CPU affinity of the process identified by pid to mask.

mask should be an iterable of integers identifying CPUs.
[clinic start generated code]*/

static PyObject *
os_sched_setaffinity_impl(PyModuleDef *module, pid_t pid, PyObject *mask)
/*[clinic end generated code: output=582bcbf40d3253a9 input=a0791a597c7085ba]*/
{
    int ncpus;
    size_t setsize;
    cpu_set_t *cpu_set = NULL;
    PyObject *iterator = NULL, *item;

    iterator = PyObject_GetIter(mask);
    if (iterator == NULL)
        return NULL;

    ncpus = NCPUS_START;
    setsize = CPU_ALLOC_SIZE(ncpus);
    cpu_set = CPU_ALLOC(ncpus);
    if (cpu_set == NULL) {
        PyErr_NoMemory();
        goto error;
    }
    CPU_ZERO_S(setsize, cpu_set);

    while ((item = PyIter_Next(iterator))) {
        long cpu;
        if (!PyLong_Check(item)) {
            PyErr_Format(PyExc_TypeError,
                        "expected an iterator of ints, "
                        "but iterator yielded %R",
                        Py_TYPE(item));
            Py_DECREF(item);
            goto error;
        }
        cpu = PyLong_AsLong(item);
        Py_DECREF(item);
        if (cpu < 0) {
            if (!PyErr_Occurred())
                PyErr_SetString(PyExc_ValueError, "negative CPU number");
            goto error;
        }
        if (cpu > INT_MAX - 1) {
            PyErr_SetString(PyExc_OverflowError, "CPU number too large");
            goto error;
        }
        if (cpu >= ncpus) {
            /* Grow CPU mask to fit the CPU number */
            int newncpus = ncpus;
            cpu_set_t *newmask;
            size_t newsetsize;
            while (newncpus <= cpu) {
                if (newncpus > INT_MAX / 2)
                    newncpus = cpu + 1;
                else
                    newncpus = newncpus * 2;
            }
            newmask = CPU_ALLOC(newncpus);
            if (newmask == NULL) {
                PyErr_NoMemory();
                goto error;
            }
            newsetsize = CPU_ALLOC_SIZE(newncpus);
            CPU_ZERO_S(newsetsize, newmask);
            memcpy(newmask, cpu_set, setsize);
            CPU_FREE(cpu_set);
            setsize = newsetsize;
            cpu_set = newmask;
            ncpus = newncpus;
        }
        CPU_SET_S(cpu, setsize, cpu_set);
    }
    Py_CLEAR(iterator);

    if (sched_setaffinity(pid, setsize, cpu_set)) {
        posix_error();
        goto error;
    }
    CPU_FREE(cpu_set);
    Py_RETURN_NONE;

error:
    if (cpu_set)
        CPU_FREE(cpu_set);
    Py_XDECREF(iterator);
    return NULL;
}


/*[clinic input]
os.sched_getaffinity
    pid: pid_t
    /

Return the affinity of the process identified by pid.

The affinity is returned as a set of CPU identifiers.
[clinic start generated code]*/

static PyObject *
os_sched_getaffinity_impl(PyModuleDef *module, pid_t pid)
/*[clinic end generated code: output=b431a8f310e369e7 input=eaf161936874b8a1]*/
{
    int cpu, ncpus, count;
    size_t setsize;
    cpu_set_t *mask = NULL;
    PyObject *res = NULL;

    ncpus = NCPUS_START;
    while (1) {
        setsize = CPU_ALLOC_SIZE(ncpus);
        mask = CPU_ALLOC(ncpus);
        if (mask == NULL)
            return PyErr_NoMemory();
        if (sched_getaffinity(pid, setsize, mask) == 0)
            break;
        CPU_FREE(mask);
        if (errno != EINVAL)
            return posix_error();
        if (ncpus > INT_MAX / 2) {
            PyErr_SetString(PyExc_OverflowError, "could not allocate "
                            "a large enough CPU set");
            return NULL;
        }
        ncpus = ncpus * 2;
    }

    res = PySet_New(NULL);
    if (res == NULL)
        goto error;
    for (cpu = 0, count = CPU_COUNT_S(setsize, mask); count; cpu++) {
        if (CPU_ISSET_S(cpu, setsize, mask)) {
            PyObject *cpu_num = PyLong_FromLong(cpu);
            --count;
            if (cpu_num == NULL)
                goto error;
            if (PySet_Add(res, cpu_num)) {
                Py_DECREF(cpu_num);
                goto error;
            }
            Py_DECREF(cpu_num);
        }
    }
    CPU_FREE(mask);
    return res;

error:
    if (mask)
        CPU_FREE(mask);
    Py_XDECREF(res);
    return NULL;
}

#endif /* HAVE_SCHED_SETAFFINITY */

#endif /* HAVE_SCHED_H */


/* AIX uses /dev/ptc but is otherwise the same as /dev/ptmx */
/* IRIX has both /dev/ptc and /dev/ptmx, use ptmx */
#if defined(HAVE_DEV_PTC) && !defined(HAVE_DEV_PTMX)
#define DEV_PTY_FILE "/dev/ptc"
#define HAVE_DEV_PTMX
#else
#define DEV_PTY_FILE "/dev/ptmx"
#endif

#if defined(HAVE_OPENPTY) || defined(HAVE_FORKPTY) || defined(HAVE_DEV_PTMX)
#ifdef HAVE_PTY_H
#include <pty.h>
#else
#ifdef HAVE_LIBUTIL_H
#include <libutil.h>
#else
#ifdef HAVE_UTIL_H
#include <util.h>
#endif /* HAVE_UTIL_H */
#endif /* HAVE_LIBUTIL_H */
#endif /* HAVE_PTY_H */
#ifdef HAVE_STROPTS_H
#include <stropts.h>
#endif
#endif /* defined(HAVE_OPENPTY) || defined(HAVE_FORKPTY) || defined(HAVE_DEV_PTMX */


#if defined(HAVE_OPENPTY) || defined(HAVE__GETPTY) || defined(HAVE_DEV_PTMX)
/*[clinic input]
os.openpty

Open a pseudo-terminal.

Return a tuple of (master_fd, slave_fd) containing open file descriptors
for both the master and slave ends.
[clinic start generated code]*/

static PyObject *
os_openpty_impl(PyModuleDef *module)
/*[clinic end generated code: output=358e571c1ba135ee input=f3d99fd99e762907]*/
{
    int master_fd = -1, slave_fd = -1;
#ifndef HAVE_OPENPTY
    char * slave_name;
#endif
#if defined(HAVE_DEV_PTMX) && !defined(HAVE_OPENPTY) && !defined(HAVE__GETPTY)
    PyOS_sighandler_t sig_saved;
#ifdef sun
    extern char *ptsname(int fildes);
#endif
#endif

#ifdef HAVE_OPENPTY
    if (openpty(&master_fd, &slave_fd, NULL, NULL, NULL) != 0)
        goto posix_error;

    if (_Py_set_inheritable(master_fd, 0, NULL) < 0)
        goto error;
    if (_Py_set_inheritable(slave_fd, 0, NULL) < 0)
        goto error;

#elif defined(HAVE__GETPTY)
    slave_name = _getpty(&master_fd, O_RDWR, 0666, 0);
    if (slave_name == NULL)
        goto posix_error;
    if (_Py_set_inheritable(master_fd, 0, NULL) < 0)
        goto error;

    slave_fd = _Py_open(slave_name, O_RDWR);
    if (slave_fd < 0)
        goto error;

#else
    master_fd = open(DEV_PTY_FILE, O_RDWR | O_NOCTTY); /* open master */
    if (master_fd < 0)
        goto posix_error;

    sig_saved = PyOS_setsig(SIGCHLD, SIG_DFL);

    /* change permission of slave */
    if (grantpt(master_fd) < 0) {
        PyOS_setsig(SIGCHLD, sig_saved);
        goto posix_error;
    }

    /* unlock slave */
    if (unlockpt(master_fd) < 0) {
        PyOS_setsig(SIGCHLD, sig_saved);
        goto posix_error;
    }

    PyOS_setsig(SIGCHLD, sig_saved);

    slave_name = ptsname(master_fd); /* get name of slave */
    if (slave_name == NULL)
        goto posix_error;

    slave_fd = _Py_open(slave_name, O_RDWR | O_NOCTTY); /* open slave */
    if (slave_fd == -1)
        goto error;

    if (_Py_set_inheritable(master_fd, 0, NULL) < 0)
        goto posix_error;

#if !defined(__CYGWIN__) && !defined(HAVE_DEV_PTC)
    ioctl(slave_fd, I_PUSH, "ptem"); /* push ptem */
    ioctl(slave_fd, I_PUSH, "ldterm"); /* push ldterm */
#ifndef __hpux
    ioctl(slave_fd, I_PUSH, "ttcompat"); /* push ttcompat */
#endif /* __hpux */
#endif /* HAVE_CYGWIN */
#endif /* HAVE_OPENPTY */

    return Py_BuildValue("(ii)", master_fd, slave_fd);

posix_error:
    posix_error();
error:
    if (master_fd != -1)
        close(master_fd);
    if (slave_fd != -1)
        close(slave_fd);
    return NULL;
}
#endif /* defined(HAVE_OPENPTY) || defined(HAVE__GETPTY) || defined(HAVE_DEV_PTMX) */


#ifdef HAVE_FORKPTY
/*[clinic input]
os.forkpty

Fork a new process with a new pseudo-terminal as controlling tty.

Returns a tuple of (pid, master_fd).
Like fork(), return pid of 0 to the child process,
and pid of child to the parent process.
To both, return fd of newly opened pseudo-terminal.
[clinic start generated code]*/

static PyObject *
os_forkpty_impl(PyModuleDef *module)
/*[clinic end generated code: output=a11b8391dce3cb57 input=f1f7f4bae3966010]*/
{
    int master_fd = -1, result = 0;
    pid_t pid;

    _PyImport_AcquireLock();
    pid = forkpty(&master_fd, NULL, NULL, NULL);
    if (pid == 0) {
        /* child: this clobbers and resets the import lock. */
        PyOS_AfterFork();
    } else {
        /* parent: release the import lock. */
        result = _PyImport_ReleaseLock();
    }
    if (pid == -1)
        return posix_error();
    if (result < 0) {
        /* Don't clobber the OSError if the fork failed. */
        PyErr_SetString(PyExc_RuntimeError,
                        "not holding the import lock");
        return NULL;
    }
    return Py_BuildValue("(Ni)", PyLong_FromPid(pid), master_fd);
}
#endif /* HAVE_FORKPTY */


#ifdef HAVE_GETEGID
/*[clinic input]
os.getegid

Return the current process's effective group id.
[clinic start generated code]*/

static PyObject *
os_getegid_impl(PyModuleDef *module)
/*[clinic end generated code: output=90f433a8c0b1d919 input=1596f79ad1107d5d]*/
{
    return _PyLong_FromGid(getegid());
}
#endif /* HAVE_GETEGID */


#ifdef HAVE_GETEUID
/*[clinic input]
os.geteuid

Return the current process's effective user id.
[clinic start generated code]*/

static PyObject *
os_geteuid_impl(PyModuleDef *module)
/*[clinic end generated code: output=1a532c4a66874357 input=4644c662d3bd9f19]*/
{
    return _PyLong_FromUid(geteuid());
}
#endif /* HAVE_GETEUID */


#ifdef HAVE_GETGID
/*[clinic input]
os.getgid

Return the current process's group id.
[clinic start generated code]*/

static PyObject *
os_getgid_impl(PyModuleDef *module)
/*[clinic end generated code: output=91a22021b74ea46b input=58796344cd87c0f6]*/
{
    return _PyLong_FromGid(getgid());
}
#endif /* HAVE_GETGID */


/*[clinic input]
os.getpid

Return the current process id.
[clinic start generated code]*/

static PyObject *
os_getpid_impl(PyModuleDef *module)
/*[clinic end generated code: output=8fbf3a934ee09e62 input=5a9a00f0ab68aa00]*/
{
    return PyLong_FromPid(getpid());
}

#ifdef HAVE_GETGROUPLIST

/* AC 3.5: funny apple logic below */
PyDoc_STRVAR(posix_getgrouplist__doc__,
"getgrouplist(user, group) -> list of groups to which a user belongs\n\n\
Returns a list of groups to which a user belongs.\n\n\
    user: username to lookup\n\
    group: base group id of the user");

static PyObject *
posix_getgrouplist(PyObject *self, PyObject *args)
{
#ifdef NGROUPS_MAX
#define MAX_GROUPS NGROUPS_MAX
#else
    /* defined to be 16 on Solaris7, so this should be a small number */
#define MAX_GROUPS 64
#endif

    const char *user;
    int i, ngroups;
    PyObject *list;
#ifdef __APPLE__
    int *groups, basegid;
#else
    gid_t *groups, basegid;
#endif
    ngroups = MAX_GROUPS;

#ifdef __APPLE__
    if (!PyArg_ParseTuple(args, "si:getgrouplist", &user, &basegid))
        return NULL;
#else
    if (!PyArg_ParseTuple(args, "sO&:getgrouplist", &user,
                          _Py_Gid_Converter, &basegid))
        return NULL;
#endif

#ifdef __APPLE__
    groups = PyMem_New(int, ngroups);
#else
    groups = PyMem_New(gid_t, ngroups);
#endif
    if (groups == NULL)
        return PyErr_NoMemory();

    if (getgrouplist(user, basegid, groups, &ngroups) == -1) {
        PyMem_Del(groups);
        return posix_error();
    }

    list = PyList_New(ngroups);
    if (list == NULL) {
        PyMem_Del(groups);
        return NULL;
    }

    for (i = 0; i < ngroups; i++) {
#ifdef __APPLE__
        PyObject *o = PyLong_FromUnsignedLong((unsigned long)groups[i]);
#else
        PyObject *o = _PyLong_FromGid(groups[i]);
#endif
        if (o == NULL) {
            Py_DECREF(list);
            PyMem_Del(groups);
            return NULL;
        }
        PyList_SET_ITEM(list, i, o);
    }

    PyMem_Del(groups);

    return list;
}
#endif /* HAVE_GETGROUPLIST */


#ifdef HAVE_GETGROUPS
/*[clinic input]
os.getgroups

Return list of supplemental group IDs for the process.
[clinic start generated code]*/

static PyObject *
os_getgroups_impl(PyModuleDef *module)
/*[clinic end generated code: output=6e7c4fd2db6d5c60 input=d3f109412e6a155c]*/
{
    PyObject *result = NULL;

#ifdef NGROUPS_MAX
#define MAX_GROUPS NGROUPS_MAX
#else
    /* defined to be 16 on Solaris7, so this should be a small number */
#define MAX_GROUPS 64
#endif
    gid_t grouplist[MAX_GROUPS];

    /* On MacOSX getgroups(2) can return more than MAX_GROUPS results
     * This is a helper variable to store the intermediate result when
     * that happens.
     *
     * To keep the code readable the OSX behaviour is unconditional,
     * according to the POSIX spec this should be safe on all unix-y
     * systems.
     */
    gid_t* alt_grouplist = grouplist;
    int n;

#ifdef __APPLE__
    /* Issue #17557: As of OS X 10.8, getgroups(2) no longer raises EINVAL if
     * there are more groups than can fit in grouplist.  Therefore, on OS X
     * always first call getgroups with length 0 to get the actual number
     * of groups.
     */
    n = getgroups(0, NULL);
    if (n < 0) {
        return posix_error();
    } else if (n <= MAX_GROUPS) {
        /* groups will fit in existing array */
        alt_grouplist = grouplist;
    } else {
        alt_grouplist = PyMem_New(gid_t, n);
        if (alt_grouplist == NULL) {
            errno = EINVAL;
            return posix_error();
        }
    }

    n = getgroups(n, alt_grouplist);
    if (n == -1) {
        if (alt_grouplist != grouplist) {
            PyMem_Free(alt_grouplist);
        }
        return posix_error();
    }
#else
    n = getgroups(MAX_GROUPS, grouplist);
    if (n < 0) {
        if (errno == EINVAL) {
            n = getgroups(0, NULL);
            if (n == -1) {
                return posix_error();
            }
            if (n == 0) {
                /* Avoid malloc(0) */
                alt_grouplist = grouplist;
            } else {
                alt_grouplist = PyMem_New(gid_t, n);
                if (alt_grouplist == NULL) {
                    errno = EINVAL;
                    return posix_error();
                }
                n = getgroups(n, alt_grouplist);
                if (n == -1) {
                    PyMem_Free(alt_grouplist);
                    return posix_error();
                }
            }
        } else {
            return posix_error();
        }
    }
#endif

    result = PyList_New(n);
    if (result != NULL) {
        int i;
        for (i = 0; i < n; ++i) {
            PyObject *o = _PyLong_FromGid(alt_grouplist[i]);
            if (o == NULL) {
                Py_DECREF(result);
                result = NULL;
                break;
            }
            PyList_SET_ITEM(result, i, o);
        }
    }

    if (alt_grouplist != grouplist) {
        PyMem_Free(alt_grouplist);
    }

    return result;
}
#endif /* HAVE_GETGROUPS */

#ifdef HAVE_INITGROUPS
PyDoc_STRVAR(posix_initgroups__doc__,
"initgroups(username, gid) -> None\n\n\
Call the system initgroups() to initialize the group access list with all of\n\
the groups of which the specified username is a member, plus the specified\n\
group id.");

/* AC 3.5: funny apple logic */
static PyObject *
posix_initgroups(PyObject *self, PyObject *args)
{
    PyObject *oname;
    char *username;
    int res;
#ifdef __APPLE__
    int gid;
#else
    gid_t gid;
#endif

#ifdef __APPLE__
    if (!PyArg_ParseTuple(args, "O&i:initgroups",
                          PyUnicode_FSConverter, &oname,
                          &gid))
#else
    if (!PyArg_ParseTuple(args, "O&O&:initgroups",
                          PyUnicode_FSConverter, &oname,
                          _Py_Gid_Converter, &gid))
#endif
        return NULL;
    username = PyBytes_AS_STRING(oname);

    res = initgroups(username, gid);
    Py_DECREF(oname);
    if (res == -1)
        return PyErr_SetFromErrno(PyExc_OSError);

    Py_INCREF(Py_None);
    return Py_None;
}
#endif /* HAVE_INITGROUPS */


#ifdef HAVE_GETPGID
/*[clinic input]
os.getpgid

    pid: pid_t

Call the system call getpgid(), and return the result.
[clinic start generated code]*/

static PyObject *
os_getpgid_impl(PyModuleDef *module, pid_t pid)
/*[clinic end generated code: output=70e713b4d54b7c61 input=39d710ae3baaf1c7]*/
{
    pid_t pgid = getpgid(pid);
    if (pgid < 0)
        return posix_error();
    return PyLong_FromPid(pgid);
}
#endif /* HAVE_GETPGID */


#ifdef HAVE_GETPGRP
/*[clinic input]
os.getpgrp

Return the current process group id.
[clinic start generated code]*/

static PyObject *
os_getpgrp_impl(PyModuleDef *module)
/*[clinic end generated code: output=cf3403585846811f input=6846fb2bb9a3705e]*/
{
#ifdef GETPGRP_HAVE_ARG
    return PyLong_FromPid(getpgrp(0));
#else /* GETPGRP_HAVE_ARG */
    return PyLong_FromPid(getpgrp());
#endif /* GETPGRP_HAVE_ARG */
}
#endif /* HAVE_GETPGRP */


#ifdef HAVE_SETPGRP
/*[clinic input]
os.setpgrp

Make the current process the leader of its process group.
[clinic start generated code]*/

static PyObject *
os_setpgrp_impl(PyModuleDef *module)
/*[clinic end generated code: output=59650f55a963d7ac input=1f0619fcb5731e7e]*/
{
#ifdef SETPGRP_HAVE_ARG
    if (setpgrp(0, 0) < 0)
#else /* SETPGRP_HAVE_ARG */
    if (setpgrp() < 0)
#endif /* SETPGRP_HAVE_ARG */
        return posix_error();
    Py_INCREF(Py_None);
    return Py_None;
}
#endif /* HAVE_SETPGRP */

#ifdef HAVE_GETPPID

#ifdef MS_WINDOWS
#include <tlhelp32.h>

static PyObject*
win32_getppid()
{
    HANDLE snapshot;
    pid_t mypid;
    PyObject* result = NULL;
    BOOL have_record;
    PROCESSENTRY32 pe;

    mypid = getpid(); /* This function never fails */

    snapshot = CreateToolhelp32Snapshot(TH32CS_SNAPPROCESS, 0);
    if (snapshot == INVALID_HANDLE_VALUE)
        return PyErr_SetFromWindowsErr(GetLastError());

    pe.dwSize = sizeof(pe);
    have_record = Process32First(snapshot, &pe);
    while (have_record) {
        if (mypid == (pid_t)pe.th32ProcessID) {
            /* We could cache the ulong value in a static variable. */
            result = PyLong_FromPid((pid_t)pe.th32ParentProcessID);
            break;
        }

        have_record = Process32Next(snapshot, &pe);
    }

    /* If our loop exits and our pid was not found (result will be NULL)
     * then GetLastError will return ERROR_NO_MORE_FILES. This is an
     * error anyway, so let's raise it. */
    if (!result)
        result = PyErr_SetFromWindowsErr(GetLastError());

    CloseHandle(snapshot);

    return result;
}
#endif /*MS_WINDOWS*/


/*[clinic input]
os.getppid

Return the parent's process id.

If the parent process has already exited, Windows machines will still
return its id; others systems will return the id of the 'init' process (1).
[clinic start generated code]*/

static PyObject *
os_getppid_impl(PyModuleDef *module)
/*[clinic end generated code: output=4e49c8e7a8738cd2 input=e637cb87539c030e]*/
{
#ifdef MS_WINDOWS
    return win32_getppid();
#else
    return PyLong_FromPid(getppid());
#endif
}
#endif /* HAVE_GETPPID */


#ifdef HAVE_GETLOGIN
/*[clinic input]
os.getlogin

Return the actual login name.
[clinic start generated code]*/

static PyObject *
os_getlogin_impl(PyModuleDef *module)
/*[clinic end generated code: output=037ebdb3e4b5dac1 input=2a21ab1e917163df]*/
{
    PyObject *result = NULL;
#ifdef MS_WINDOWS
    wchar_t user_name[UNLEN + 1];
    DWORD num_chars = Py_ARRAY_LENGTH(user_name);

    if (GetUserNameW(user_name, &num_chars)) {
        /* num_chars is the number of unicode chars plus null terminator */
        result = PyUnicode_FromWideChar(user_name, num_chars - 1);
    }
    else
        result = PyErr_SetFromWindowsErr(GetLastError());
#else
    char *name;
    int old_errno = errno;

    errno = 0;
    name = getlogin();
    if (name == NULL) {
        if (errno)
            posix_error();
        else
            PyErr_SetString(PyExc_OSError, "unable to determine login name");
    }
    else
        result = PyUnicode_DecodeFSDefault(name);
    errno = old_errno;
#endif
    return result;
}
#endif /* HAVE_GETLOGIN */


#ifdef HAVE_GETUID
/*[clinic input]
os.getuid

Return the current process's user id.
[clinic start generated code]*/

static PyObject *
os_getuid_impl(PyModuleDef *module)
/*[clinic end generated code: output=03a8b894cefb3fa5 input=b53c8b35f110a516]*/
{
    return _PyLong_FromUid(getuid());
}
#endif /* HAVE_GETUID */


#ifdef MS_WINDOWS
#define HAVE_KILL
#endif /* MS_WINDOWS */

#ifdef HAVE_KILL
/*[clinic input]
os.kill

    pid: pid_t
    signal: Py_ssize_t
    /

Kill a process with a signal.
[clinic start generated code]*/

static PyObject *
os_kill_impl(PyModuleDef *module, pid_t pid, Py_ssize_t signal)
/*[clinic end generated code: output=74f907dd00a83c26 input=61a36b86ca275ab9]*/
#ifndef MS_WINDOWS
{
    if (kill(pid, (int)signal) == -1)
        return posix_error();
    Py_RETURN_NONE;
}
#else /* !MS_WINDOWS */
{
    PyObject *result;
    DWORD sig = (DWORD)signal;
    DWORD err;
    HANDLE handle;

    /* Console processes which share a common console can be sent CTRL+C or
       CTRL+BREAK events, provided they handle said events. */
    if (sig == CTRL_C_EVENT || sig == CTRL_BREAK_EVENT) {
        if (GenerateConsoleCtrlEvent(sig, (DWORD)pid) == 0) {
            err = GetLastError();
            PyErr_SetFromWindowsErr(err);
        }
        else
            Py_RETURN_NONE;
    }

    /* If the signal is outside of what GenerateConsoleCtrlEvent can use,
       attempt to open and terminate the process. */
    handle = OpenProcess(PROCESS_ALL_ACCESS, FALSE, (DWORD)pid);
    if (handle == NULL) {
        err = GetLastError();
        return PyErr_SetFromWindowsErr(err);
    }

    if (TerminateProcess(handle, sig) == 0) {
        err = GetLastError();
        result = PyErr_SetFromWindowsErr(err);
    } else {
        Py_INCREF(Py_None);
        result = Py_None;
    }

    CloseHandle(handle);
    return result;
}
#endif /* !MS_WINDOWS */
#endif /* HAVE_KILL */


#ifdef HAVE_KILLPG
/*[clinic input]
os.killpg

    pgid: pid_t
    signal: int
    /

Kill a process group with a signal.
[clinic start generated code]*/

static PyObject *
os_killpg_impl(PyModuleDef *module, pid_t pgid, int signal)
/*[clinic end generated code: output=3434a766ef945f93 input=38b5449eb8faec19]*/
{
    /* XXX some man pages make the `pgid` parameter an int, others
       a pid_t. Since getpgrp() returns a pid_t, we assume killpg should
       take the same type. Moreover, pid_t is always at least as wide as
       int (else compilation of this module fails), which is safe. */
    if (killpg(pgid, signal) == -1)
        return posix_error();
    Py_RETURN_NONE;
}
#endif /* HAVE_KILLPG */


#ifdef HAVE_PLOCK
#ifdef HAVE_SYS_LOCK_H
#include <sys/lock.h>
#endif

/*[clinic input]
os.plock
    op: int
    /

Lock program segments into memory.");
[clinic start generated code]*/

static PyObject *
os_plock_impl(PyModuleDef *module, int op)
/*[clinic end generated code: output=5cb851f81b914984 input=e6e5e348e1525f60]*/
{
    if (plock(op) == -1)
        return posix_error();
    Py_RETURN_NONE;
}
#endif /* HAVE_PLOCK */


#ifdef HAVE_SETUID
/*[clinic input]
os.setuid

    uid: uid_t
    /

Set the current process's user id.
[clinic start generated code]*/

static PyObject *
os_setuid_impl(PyModuleDef *module, uid_t uid)
/*[clinic end generated code: output=941ea9a8d1e5d565 input=c921a3285aa22256]*/
{
    if (setuid(uid) < 0)
        return posix_error();
    Py_RETURN_NONE;
}
#endif /* HAVE_SETUID */


#ifdef HAVE_SETEUID
/*[clinic input]
os.seteuid

    euid: uid_t
    /

Set the current process's effective user id.
[clinic start generated code]*/

static PyObject *
os_seteuid_impl(PyModuleDef *module, uid_t euid)
/*[clinic end generated code: output=66f4f6823a648d6d input=ba93d927e4781aa9]*/
{
    if (seteuid(euid) < 0)
        return posix_error();
    Py_RETURN_NONE;
}
#endif /* HAVE_SETEUID */


#ifdef HAVE_SETEGID
/*[clinic input]
os.setegid

    egid: gid_t
    /

Set the current process's effective group id.
[clinic start generated code]*/

static PyObject *
os_setegid_impl(PyModuleDef *module, gid_t egid)
/*[clinic end generated code: output=ca094a69a081a60f input=4080526d0ccd6ce3]*/
{
    if (setegid(egid) < 0)
        return posix_error();
    Py_RETURN_NONE;
}
#endif /* HAVE_SETEGID */


#ifdef HAVE_SETREUID
/*[clinic input]
os.setreuid

    ruid: uid_t
    euid: uid_t
    /

Set the current process's real and effective user ids.
[clinic start generated code]*/

static PyObject *
os_setreuid_impl(PyModuleDef *module, uid_t ruid, uid_t euid)
/*[clinic end generated code: output=b2938c3e73d27ec7 input=0ca8978de663880c]*/
{
    if (setreuid(ruid, euid) < 0) {
        return posix_error();
    } else {
        Py_INCREF(Py_None);
        return Py_None;
    }
}
#endif /* HAVE_SETREUID */


#ifdef HAVE_SETREGID
/*[clinic input]
os.setregid

    rgid: gid_t
    egid: gid_t
    /

Set the current process's real and effective group ids.
[clinic start generated code]*/

static PyObject *
os_setregid_impl(PyModuleDef *module, gid_t rgid, gid_t egid)
/*[clinic end generated code: output=db18f1839ababe3d input=c59499f72846db78]*/
{
    if (setregid(rgid, egid) < 0)
        return posix_error();
    Py_RETURN_NONE;
}
#endif /* HAVE_SETREGID */


#ifdef HAVE_SETGID
/*[clinic input]
os.setgid
    gid: gid_t
    /

Set the current process's group id.
[clinic start generated code]*/

static PyObject *
os_setgid_impl(PyModuleDef *module, gid_t gid)
/*[clinic end generated code: output=756cb42c6abd9d87 input=27d30c4059045dc6]*/
{
    if (setgid(gid) < 0)
        return posix_error();
    Py_RETURN_NONE;
}
#endif /* HAVE_SETGID */


#ifdef HAVE_SETGROUPS
/*[clinic input]
os.setgroups

    groups: object
    /

Set the groups of the current process to list.
[clinic start generated code]*/

static PyObject *
os_setgroups(PyModuleDef *module, PyObject *groups)
/*[clinic end generated code: output=7945c2e3cc817c58 input=fa742ca3daf85a7e]*/
{
    int i, len;
    gid_t grouplist[MAX_GROUPS];

    if (!PySequence_Check(groups)) {
        PyErr_SetString(PyExc_TypeError, "setgroups argument must be a sequence");
        return NULL;
    }
    len = PySequence_Size(groups);
    if (len > MAX_GROUPS) {
        PyErr_SetString(PyExc_ValueError, "too many groups");
        return NULL;
    }
    for(i = 0; i < len; i++) {
        PyObject *elem;
        elem = PySequence_GetItem(groups, i);
        if (!elem)
            return NULL;
        if (!PyLong_Check(elem)) {
            PyErr_SetString(PyExc_TypeError,
                            "groups must be integers");
            Py_DECREF(elem);
            return NULL;
        } else {
            if (!_Py_Gid_Converter(elem, &grouplist[i])) {
                Py_DECREF(elem);
                return NULL;
            }
        }
        Py_DECREF(elem);
    }

    if (setgroups(len, grouplist) < 0)
        return posix_error();
    Py_INCREF(Py_None);
    return Py_None;
}
#endif /* HAVE_SETGROUPS */

#if defined(HAVE_WAIT3) || defined(HAVE_WAIT4)
static PyObject *
wait_helper(pid_t pid, int status, struct rusage *ru)
{
    PyObject *result;
    static PyObject *struct_rusage;
    _Py_IDENTIFIER(struct_rusage);

    if (pid == -1)
        return posix_error();

    if (struct_rusage == NULL) {
        PyObject *m = PyImport_ImportModuleNoBlock("resource");
        if (m == NULL)
            return NULL;
        struct_rusage = _PyObject_GetAttrId(m, &PyId_struct_rusage);
        Py_DECREF(m);
        if (struct_rusage == NULL)
            return NULL;
    }

    /* XXX(nnorwitz): Copied (w/mods) from resource.c, there should be only one. */
    result = PyStructSequence_New((PyTypeObject*) struct_rusage);
    if (!result)
        return NULL;

#ifndef doubletime
#define doubletime(TV) ((double)(TV).tv_sec + (TV).tv_usec * 0.000001)
#endif

    PyStructSequence_SET_ITEM(result, 0,
                              PyFloat_FromDouble(doubletime(ru->ru_utime)));
    PyStructSequence_SET_ITEM(result, 1,
                              PyFloat_FromDouble(doubletime(ru->ru_stime)));
#define SET_INT(result, index, value)\
        PyStructSequence_SET_ITEM(result, index, PyLong_FromLong(value))
    SET_INT(result, 2, ru->ru_maxrss);
    SET_INT(result, 3, ru->ru_ixrss);
    SET_INT(result, 4, ru->ru_idrss);
    SET_INT(result, 5, ru->ru_isrss);
    SET_INT(result, 6, ru->ru_minflt);
    SET_INT(result, 7, ru->ru_majflt);
    SET_INT(result, 8, ru->ru_nswap);
    SET_INT(result, 9, ru->ru_inblock);
    SET_INT(result, 10, ru->ru_oublock);
    SET_INT(result, 11, ru->ru_msgsnd);
    SET_INT(result, 12, ru->ru_msgrcv);
    SET_INT(result, 13, ru->ru_nsignals);
    SET_INT(result, 14, ru->ru_nvcsw);
    SET_INT(result, 15, ru->ru_nivcsw);
#undef SET_INT

    if (PyErr_Occurred()) {
        Py_DECREF(result);
        return NULL;
    }

    return Py_BuildValue("NiN", PyLong_FromPid(pid), status, result);
}
#endif /* HAVE_WAIT3 || HAVE_WAIT4 */


#ifdef HAVE_WAIT3
/*[clinic input]
os.wait3

    options: int
Wait for completion of a child process.

Returns a tuple of information about the child process:
  (pid, status, rusage)
[clinic start generated code]*/

static PyObject *
os_wait3_impl(PyModuleDef *module, int options)
/*[clinic end generated code: output=e18af4924dc54945 input=8ac4c56956b61710]*/
{
    pid_t pid;
    struct rusage ru;
    int async_err = 0;
    WAIT_TYPE status;
    WAIT_STATUS_INT(status) = 0;

    do {
        Py_BEGIN_ALLOW_THREADS
        pid = wait3(&status, options, &ru);
        Py_END_ALLOW_THREADS
    } while (pid < 0 && errno == EINTR && !(async_err = PyErr_CheckSignals()));
    if (pid < 0)
        return (!async_err) ? posix_error() : NULL;

    return wait_helper(pid, WAIT_STATUS_INT(status), &ru);
}
#endif /* HAVE_WAIT3 */


#ifdef HAVE_WAIT4
/*[clinic input]

os.wait4

    pid: pid_t
    options: int

Wait for completion of a specific child process.

Returns a tuple of information about the child process:
  (pid, status, rusage)
[clinic start generated code]*/

static PyObject *
os_wait4_impl(PyModuleDef *module, pid_t pid, int options)
/*[clinic end generated code: output=714f19e6ff01e099 input=d11deed0750600ba]*/
{
    pid_t res;
    struct rusage ru;
    int async_err = 0;
    WAIT_TYPE status;
    WAIT_STATUS_INT(status) = 0;

    do {
        Py_BEGIN_ALLOW_THREADS
        res = wait4(pid, &status, options, &ru);
        Py_END_ALLOW_THREADS
    } while (res < 0 && errno == EINTR && !(async_err = PyErr_CheckSignals()));
    if (res < 0)
        return (!async_err) ? posix_error() : NULL;

    return wait_helper(res, WAIT_STATUS_INT(status), &ru);
}
#endif /* HAVE_WAIT4 */


#if defined(HAVE_WAITID) && !defined(__APPLE__)
/*[clinic input]
os.waitid

    idtype: idtype_t
        Must be one of be P_PID, P_PGID or P_ALL.
    id: id_t
        The id to wait on.
    options: int
        Constructed from the ORing of one or more of WEXITED, WSTOPPED
        or WCONTINUED and additionally may be ORed with WNOHANG or WNOWAIT.
    /

Returns the result of waiting for a process or processes.

Returns either waitid_result or None if WNOHANG is specified and there are
no children in a waitable state.
[clinic start generated code]*/

static PyObject *
os_waitid_impl(PyModuleDef *module, idtype_t idtype, id_t id, int options)
/*[clinic end generated code: output=5c0192750e22fa2e input=d8e7f76e052b7920]*/
{
    PyObject *result;
    int res;
    int async_err = 0;
    siginfo_t si;
    si.si_pid = 0;

    do {
        Py_BEGIN_ALLOW_THREADS
        res = waitid(idtype, id, &si, options);
        Py_END_ALLOW_THREADS
    } while (res < 0 && errno == EINTR && !(async_err = PyErr_CheckSignals()));
    if (res < 0)
        return (!async_err) ? posix_error() : NULL;

    if (si.si_pid == 0)
        Py_RETURN_NONE;

    result = PyStructSequence_New(&WaitidResultType);
    if (!result)
        return NULL;

    PyStructSequence_SET_ITEM(result, 0, PyLong_FromPid(si.si_pid));
    PyStructSequence_SET_ITEM(result, 1, _PyLong_FromUid(si.si_uid));
    PyStructSequence_SET_ITEM(result, 2, PyLong_FromLong((long)(si.si_signo)));
    PyStructSequence_SET_ITEM(result, 3, PyLong_FromLong((long)(si.si_status)));
    PyStructSequence_SET_ITEM(result, 4, PyLong_FromLong((long)(si.si_code)));
    if (PyErr_Occurred()) {
        Py_DECREF(result);
        return NULL;
    }

    return result;
}
#endif /* defined(HAVE_WAITID) && !defined(__APPLE__) */


#if defined(HAVE_WAITPID)
/*[clinic input]
os.waitpid
    pid: pid_t
    options: int
    /

Wait for completion of a given child process.

Returns a tuple of information regarding the child process:
    (pid, status)

The options argument is ignored on Windows.
[clinic start generated code]*/

static PyObject *
os_waitpid_impl(PyModuleDef *module, pid_t pid, int options)
/*[clinic end generated code: output=5e3593353d54b15b input=0bf1666b8758fda3]*/
{
    pid_t res;
    int async_err = 0;
    WAIT_TYPE status;
    WAIT_STATUS_INT(status) = 0;

    do {
        Py_BEGIN_ALLOW_THREADS
        res = waitpid(pid, &status, options);
        Py_END_ALLOW_THREADS
    } while (res < 0 && errno == EINTR && !(async_err = PyErr_CheckSignals()));
    if (res < 0)
        return (!async_err) ? posix_error() : NULL;

    return Py_BuildValue("Ni", PyLong_FromPid(res), WAIT_STATUS_INT(status));
}
#elif defined(HAVE_CWAIT)
/* MS C has a variant of waitpid() that's usable for most purposes. */
/*[clinic input]
os.waitpid
    pid: Py_intptr_t
    options: int
    /

Wait for completion of a given process.

Returns a tuple of information regarding the process:
    (pid, status << 8)

The options argument is ignored on Windows.
[clinic start generated code]*/

static PyObject *
os_waitpid_impl(PyModuleDef *module, Py_intptr_t pid, int options)
/*[clinic end generated code: output=fc1d520db019625f input=444c8f51cca5b862]*/
{
    int status;
    Py_intptr_t res;
    int async_err = 0;

    do {
        Py_BEGIN_ALLOW_THREADS
        res = _cwait(&status, pid, options);
        Py_END_ALLOW_THREADS
    } while (res < 0 && errno == EINTR && !(async_err = PyErr_CheckSignals()));
    if (res != 0)
        return (!async_err) ? posix_error() : NULL;

    /* shift the status left a byte so this is more like the POSIX waitpid */
    return Py_BuildValue(_Py_PARSE_INTPTR "i", res, status << 8);
}
#endif


#ifdef HAVE_WAIT
/*[clinic input]
os.wait

Wait for completion of a child process.

Returns a tuple of information about the child process:
    (pid, status)
[clinic start generated code]*/

static PyObject *
os_wait_impl(PyModuleDef *module)
/*[clinic end generated code: output=4a7f4978393e0654 input=03b0182d4a4700ce]*/
{
    pid_t pid;
    int async_err = 0;
    WAIT_TYPE status;
    WAIT_STATUS_INT(status) = 0;

    do {
        Py_BEGIN_ALLOW_THREADS
        pid = wait(&status);
        Py_END_ALLOW_THREADS
    } while (pid < 0 && errno == EINTR && !(async_err = PyErr_CheckSignals()));
    if (pid < 0)
        return (!async_err) ? posix_error() : NULL;

    return Py_BuildValue("Ni", PyLong_FromPid(pid), WAIT_STATUS_INT(status));
}
#endif /* HAVE_WAIT */


#if defined(HAVE_READLINK) || defined(MS_WINDOWS)
PyDoc_STRVAR(readlink__doc__,
"readlink(path, *, dir_fd=None) -> path\n\n\
Return a string representing the path to which the symbolic link points.\n\
\n\
If dir_fd is not None, it should be a file descriptor open to a directory,\n\
  and path should be relative; path will then be relative to that directory.\n\
dir_fd may not be implemented on your platform.\n\
  If it is unavailable, using it will raise a NotImplementedError.");
#endif

#ifdef HAVE_READLINK

/* AC 3.5: merge win32 and not together */
static PyObject *
posix_readlink(PyObject *self, PyObject *args, PyObject *kwargs)
{
    path_t path;
    int dir_fd = DEFAULT_DIR_FD;
    char buffer[MAXPATHLEN];
    ssize_t length;
    PyObject *return_value = NULL;
    static char *keywords[] = {"path", "dir_fd", NULL};

    memset(&path, 0, sizeof(path));
    path.function_name = "readlink";
    if (!PyArg_ParseTupleAndKeywords(args, kwargs, "O&|$O&:readlink", keywords,
                          path_converter, &path,
                          READLINKAT_DIR_FD_CONVERTER, &dir_fd))
        return NULL;

    Py_BEGIN_ALLOW_THREADS
#ifdef HAVE_READLINKAT
    if (dir_fd != DEFAULT_DIR_FD)
        length = readlinkat(dir_fd, path.narrow, buffer, sizeof(buffer));
    else
#endif
        length = readlink(path.narrow, buffer, sizeof(buffer));
    Py_END_ALLOW_THREADS

    if (length < 0) {
        return_value = path_error(&path);
        goto exit;
    }

    if (PyUnicode_Check(path.object))
        return_value = PyUnicode_DecodeFSDefaultAndSize(buffer, length);
    else
        return_value = PyBytes_FromStringAndSize(buffer, length);
exit:
    path_cleanup(&path);
    return return_value;
}

#endif /* HAVE_READLINK */

#if !defined(HAVE_READLINK) && defined(MS_WINDOWS)

static PyObject *
win_readlink(PyObject *self, PyObject *args, PyObject *kwargs)
{
    wchar_t *path;
    DWORD n_bytes_returned;
    DWORD io_result;
    PyObject *po, *result;
        int dir_fd;
    HANDLE reparse_point_handle;

    char target_buffer[MAXIMUM_REPARSE_DATA_BUFFER_SIZE];
    REPARSE_DATA_BUFFER *rdb = (REPARSE_DATA_BUFFER *)target_buffer;
    wchar_t *print_name;

    static char *keywords[] = {"path", "dir_fd", NULL};

    if (!PyArg_ParseTupleAndKeywords(args, kwargs, "U|$O&:readlink", keywords,
                          &po,
                          dir_fd_unavailable, &dir_fd
                          ))
        return NULL;

    path = PyUnicode_AsUnicode(po);
    if (path == NULL)
        return NULL;

    /* First get a handle to the reparse point */
    Py_BEGIN_ALLOW_THREADS
    reparse_point_handle = CreateFileW(
        path,
        0,
        0,
        0,
        OPEN_EXISTING,
        FILE_FLAG_OPEN_REPARSE_POINT|FILE_FLAG_BACKUP_SEMANTICS,
        0);
    Py_END_ALLOW_THREADS

    if (reparse_point_handle==INVALID_HANDLE_VALUE)
        return win32_error_object("readlink", po);

    Py_BEGIN_ALLOW_THREADS
    /* New call DeviceIoControl to read the reparse point */
    io_result = DeviceIoControl(
        reparse_point_handle,
        FSCTL_GET_REPARSE_POINT,
        0, 0, /* in buffer */
        target_buffer, sizeof(target_buffer),
        &n_bytes_returned,
        0 /* we're not using OVERLAPPED_IO */
        );
    CloseHandle(reparse_point_handle);
    Py_END_ALLOW_THREADS

    if (io_result==0)
        return win32_error_object("readlink", po);

    if (rdb->ReparseTag != IO_REPARSE_TAG_SYMLINK)
    {
        PyErr_SetString(PyExc_ValueError,
                "not a symbolic link");
        return NULL;
    }
    print_name = rdb->SymbolicLinkReparseBuffer.PathBuffer +
                 rdb->SymbolicLinkReparseBuffer.PrintNameOffset;

    result = PyUnicode_FromWideChar(print_name,
                    rdb->SymbolicLinkReparseBuffer.PrintNameLength/2);
    return result;
}

#endif /* !defined(HAVE_READLINK) && defined(MS_WINDOWS) */



#ifdef HAVE_SYMLINK

#if defined(MS_WINDOWS)

/* Grab CreateSymbolicLinkW dynamically from kernel32 */
static DWORD (CALLBACK *Py_CreateSymbolicLinkW)(LPWSTR, LPWSTR, DWORD) = NULL;
static DWORD (CALLBACK *Py_CreateSymbolicLinkA)(LPSTR, LPSTR, DWORD) = NULL;

static int
check_CreateSymbolicLink(void)
{
    HINSTANCE hKernel32;
    /* only recheck */
    if (Py_CreateSymbolicLinkW && Py_CreateSymbolicLinkA)
        return 1;
    hKernel32 = GetModuleHandleW(L"KERNEL32");
    *(FARPROC*)&Py_CreateSymbolicLinkW = GetProcAddress(hKernel32,
                                                        "CreateSymbolicLinkW");
    *(FARPROC*)&Py_CreateSymbolicLinkA = GetProcAddress(hKernel32,
                                                        "CreateSymbolicLinkA");
    return (Py_CreateSymbolicLinkW && Py_CreateSymbolicLinkA);
}

/* Remove the last portion of the path */
static void
_dirnameW(WCHAR *path)
{
    WCHAR *ptr;

    /* walk the path from the end until a backslash is encountered */
    for(ptr = path + wcslen(path); ptr != path; ptr--) {
        if (*ptr == L'\\' || *ptr == L'/')
            break;
    }
    *ptr = 0;
}

/* Remove the last portion of the path */
static void
_dirnameA(char *path)
{
    char *ptr;

    /* walk the path from the end until a backslash is encountered */
    for(ptr = path + strlen(path); ptr != path; ptr--) {
        if (*ptr == '\\' || *ptr == '/')
            break;
    }
    *ptr = 0;
}

/* Is this path absolute? */
static int
_is_absW(const WCHAR *path)
{
    return path[0] == L'\\' || path[0] == L'/' || path[1] == L':';

}

/* Is this path absolute? */
static int
_is_absA(const char *path)
{
    return path[0] == '\\' || path[0] == '/' || path[1] == ':';

}

/* join root and rest with a backslash */
static void
_joinW(WCHAR *dest_path, const WCHAR *root, const WCHAR *rest)
{
    size_t root_len;

    if (_is_absW(rest)) {
        wcscpy(dest_path, rest);
        return;
    }

    root_len = wcslen(root);

    wcscpy(dest_path, root);
    if(root_len) {
        dest_path[root_len] = L'\\';
        root_len++;
    }
    wcscpy(dest_path+root_len, rest);
}

/* join root and rest with a backslash */
static void
_joinA(char *dest_path, const char *root, const char *rest)
{
    size_t root_len;

    if (_is_absA(rest)) {
        strcpy(dest_path, rest);
        return;
    }

    root_len = strlen(root);

    strcpy(dest_path, root);
    if(root_len) {
        dest_path[root_len] = '\\';
        root_len++;
    }
    strcpy(dest_path+root_len, rest);
}

/* Return True if the path at src relative to dest is a directory */
static int
_check_dirW(WCHAR *src, WCHAR *dest)
{
    WIN32_FILE_ATTRIBUTE_DATA src_info;
    WCHAR dest_parent[MAX_PATH];
    WCHAR src_resolved[MAX_PATH] = L"";

    /* dest_parent = os.path.dirname(dest) */
    wcscpy(dest_parent, dest);
    _dirnameW(dest_parent);
    /* src_resolved = os.path.join(dest_parent, src) */
    _joinW(src_resolved, dest_parent, src);
    return (
        GetFileAttributesExW(src_resolved, GetFileExInfoStandard, &src_info)
        && src_info.dwFileAttributes & FILE_ATTRIBUTE_DIRECTORY
    );
}

/* Return True if the path at src relative to dest is a directory */
static int
_check_dirA(char *src, char *dest)
{
    WIN32_FILE_ATTRIBUTE_DATA src_info;
    char dest_parent[MAX_PATH];
    char src_resolved[MAX_PATH] = "";

    /* dest_parent = os.path.dirname(dest) */
    strcpy(dest_parent, dest);
    _dirnameA(dest_parent);
    /* src_resolved = os.path.join(dest_parent, src) */
    _joinA(src_resolved, dest_parent, src);
    return (
        GetFileAttributesExA(src_resolved, GetFileExInfoStandard, &src_info)
        && src_info.dwFileAttributes & FILE_ATTRIBUTE_DIRECTORY
    );
}
#endif


/*[clinic input]
os.symlink
    src: path_t
    dst: path_t
    target_is_directory: bool = False
    *
    dir_fd: dir_fd(requires='symlinkat')=None

# "symlink(src, dst, target_is_directory=False, *, dir_fd=None)\n\n\

Create a symbolic link pointing to src named dst.

target_is_directory is required on Windows if the target is to be
  interpreted as a directory.  (On Windows, symlink requires
  Windows 6.0 or greater, and raises a NotImplementedError otherwise.)
  target_is_directory is ignored on non-Windows platforms.

If dir_fd is not None, it should be a file descriptor open to a directory,
  and path should be relative; path will then be relative to that directory.
dir_fd may not be implemented on your platform.
  If it is unavailable, using it will raise a NotImplementedError.

[clinic start generated code]*/

static PyObject *
os_symlink_impl(PyModuleDef *module, path_t *src, path_t *dst,
                int target_is_directory, int dir_fd)
/*[clinic end generated code: output=a01b4bcf32403ccd input=e820ec4472547bc3]*/
{
#ifdef MS_WINDOWS
    DWORD result;
#else
    int result;
#endif

#ifdef MS_WINDOWS
    if (!check_CreateSymbolicLink()) {
        PyErr_SetString(PyExc_NotImplementedError,
            "CreateSymbolicLink functions not found");
        return NULL;
        }
    if (!win32_can_symlink) {
        PyErr_SetString(PyExc_OSError, "symbolic link privilege not held");
        return NULL;
        }
#endif

    if ((src->narrow && dst->wide) || (src->wide && dst->narrow)) {
        PyErr_SetString(PyExc_ValueError,
            "symlink: src and dst must be the same type");
        return NULL;
    }

#ifdef MS_WINDOWS

    Py_BEGIN_ALLOW_THREADS
    if (dst->wide) {
        /* if src is a directory, ensure target_is_directory==1 */
        target_is_directory |= _check_dirW(src->wide, dst->wide);
        result = Py_CreateSymbolicLinkW(dst->wide, src->wide,
                                        target_is_directory);
    }
    else {
        /* if src is a directory, ensure target_is_directory==1 */
        target_is_directory |= _check_dirA(src->narrow, dst->narrow);
        result = Py_CreateSymbolicLinkA(dst->narrow, src->narrow,
                                        target_is_directory);
    }
    Py_END_ALLOW_THREADS

    if (!result)
        return path_error2(src, dst);

#else

    Py_BEGIN_ALLOW_THREADS
#if HAVE_SYMLINKAT
    if (dir_fd != DEFAULT_DIR_FD)
        result = symlinkat(src->narrow, dir_fd, dst->narrow);
    else
#endif
        result = symlink(src->narrow, dst->narrow);
    Py_END_ALLOW_THREADS

    if (result)
        return path_error2(src, dst);
#endif

    Py_RETURN_NONE;
}
#endif /* HAVE_SYMLINK */




static PyStructSequence_Field times_result_fields[] = {
    {"user",    "user time"},
    {"system",   "system time"},
    {"children_user",    "user time of children"},
    {"children_system",    "system time of children"},
    {"elapsed",    "elapsed time since an arbitrary point in the past"},
    {NULL}
};

PyDoc_STRVAR(times_result__doc__,
"times_result: Result from os.times().\n\n\
This object may be accessed either as a tuple of\n\
  (user, system, children_user, children_system, elapsed),\n\
or via the attributes user, system, children_user, children_system,\n\
and elapsed.\n\
\n\
See os.times for more information.");

static PyStructSequence_Desc times_result_desc = {
    "times_result", /* name */
    times_result__doc__, /* doc */
    times_result_fields,
    5
};

static PyTypeObject TimesResultType;

#ifdef MS_WINDOWS
#define HAVE_TIMES  /* mandatory, for the method table */
#endif

#ifdef HAVE_TIMES

static PyObject *
build_times_result(double user, double system,
    double children_user, double children_system,
    double elapsed)
{
    PyObject *value = PyStructSequence_New(&TimesResultType);
    if (value == NULL)
        return NULL;

#define SET(i, field) \
    { \
    PyObject *o = PyFloat_FromDouble(field); \
    if (!o) { \
        Py_DECREF(value); \
        return NULL; \
    } \
    PyStructSequence_SET_ITEM(value, i, o); \
    } \

    SET(0, user);
    SET(1, system);
    SET(2, children_user);
    SET(3, children_system);
    SET(4, elapsed);

#undef SET

    return value;
}


#ifndef MS_WINDOWS
#define NEED_TICKS_PER_SECOND
static long ticks_per_second = -1;
#endif /* MS_WINDOWS */

/*[clinic input]
os.times

Return a collection containing process timing information.

The object returned behaves like a named tuple with these fields:
  (utime, stime, cutime, cstime, elapsed_time)
All fields are floating point numbers.
[clinic start generated code]*/

static PyObject *
os_times_impl(PyModuleDef *module)
/*[clinic end generated code: output=df0a63ebe6e6f091 input=2bf9df3d6ab2e48b]*/
#ifdef MS_WINDOWS
{
    FILETIME create, exit, kernel, user;
    HANDLE hProc;
    hProc = GetCurrentProcess();
    GetProcessTimes(hProc, &create, &exit, &kernel, &user);
    /* The fields of a FILETIME structure are the hi and lo part
       of a 64-bit value expressed in 100 nanosecond units.
       1e7 is one second in such units; 1e-7 the inverse.
       429.4967296 is 2**32 / 1e7 or 2**32 * 1e-7.
    */
    return build_times_result(
        (double)(user.dwHighDateTime*429.4967296 +
                 user.dwLowDateTime*1e-7),
        (double)(kernel.dwHighDateTime*429.4967296 +
                 kernel.dwLowDateTime*1e-7),
        (double)0,
        (double)0,
        (double)0);
}
#else /* MS_WINDOWS */
{


    struct tms t;
    clock_t c;
    errno = 0;
    c = times(&t);
    if (c == (clock_t) -1)
        return posix_error();
    return build_times_result(
                         (double)t.tms_utime / ticks_per_second,
                         (double)t.tms_stime / ticks_per_second,
                         (double)t.tms_cutime / ticks_per_second,
                         (double)t.tms_cstime / ticks_per_second,
                         (double)c / ticks_per_second);
}
#endif /* MS_WINDOWS */
#endif /* HAVE_TIMES */


#ifdef HAVE_GETSID
/*[clinic input]
os.getsid

    pid: pid_t
    /

Call the system call getsid(pid) and return the result.
[clinic start generated code]*/

static PyObject *
os_getsid_impl(PyModuleDef *module, pid_t pid)
/*[clinic end generated code: output=a074f80c0e6bfb38 input=eeb2b923a30ce04e]*/
{
    int sid;
    sid = getsid(pid);
    if (sid < 0)
        return posix_error();
    return PyLong_FromLong((long)sid);
}
#endif /* HAVE_GETSID */


#ifdef HAVE_SETSID
/*[clinic input]
os.setsid

Call the system call setsid().
[clinic start generated code]*/

static PyObject *
os_setsid_impl(PyModuleDef *module)
/*[clinic end generated code: output=398fc152ae327330 input=5fff45858e2f0776]*/
{
    if (setsid() < 0)
        return posix_error();
    Py_RETURN_NONE;
}
#endif /* HAVE_SETSID */


#ifdef HAVE_SETPGID
/*[clinic input]
os.setpgid

    pid: pid_t
    pgrp: pid_t
    /

Call the system call setpgid(pid, pgrp).
[clinic start generated code]*/

static PyObject *
os_setpgid_impl(PyModuleDef *module, pid_t pid, pid_t pgrp)
/*[clinic end generated code: output=7079a8e932912841 input=fceb395eca572e1a]*/
{
    if (setpgid(pid, pgrp) < 0)
        return posix_error();
    Py_RETURN_NONE;
}
#endif /* HAVE_SETPGID */


#ifdef HAVE_TCGETPGRP
/*[clinic input]
os.tcgetpgrp

    fd: int
    /

Return the process group associated with the terminal specified by fd.
[clinic start generated code]*/

static PyObject *
os_tcgetpgrp_impl(PyModuleDef *module, int fd)
/*[clinic end generated code: output=ebb6dc5f111c7dc0 input=7f6c18eac10ada86]*/
{
    pid_t pgid = tcgetpgrp(fd);
    if (pgid < 0)
        return posix_error();
    return PyLong_FromPid(pgid);
}
#endif /* HAVE_TCGETPGRP */


#ifdef HAVE_TCSETPGRP
/*[clinic input]
os.tcsetpgrp

    fd: int
    pgid: pid_t
    /

Set the process group associated with the terminal specified by fd.
[clinic start generated code]*/

static PyObject *
os_tcsetpgrp_impl(PyModuleDef *module, int fd, pid_t pgid)
/*[clinic end generated code: output=3e4b05177462cd22 input=5bdc997c6a619020]*/
{
    if (tcsetpgrp(fd, pgid) < 0)
        return posix_error();
    Py_RETURN_NONE;
}
#endif /* HAVE_TCSETPGRP */

/* Functions acting on file descriptors */

#ifdef O_CLOEXEC
extern int _Py_open_cloexec_works;
#endif


/*[clinic input]
os.open -> int
    path: path_t
    flags: int
    mode: int = 0o777
    *
    dir_fd: dir_fd(requires='openat') = None

# "open(path, flags, mode=0o777, *, dir_fd=None)\n\n\

Open a file for low level IO.  Returns a file descriptor (integer).

If dir_fd is not None, it should be a file descriptor open to a directory,
  and path should be relative; path will then be relative to that directory.
dir_fd may not be implemented on your platform.
  If it is unavailable, using it will raise a NotImplementedError.
[clinic start generated code]*/

static int
os_open_impl(PyModuleDef *module, path_t *path, int flags, int mode,
             int dir_fd)
/*[clinic end generated code: output=47e8cc63559f5ddd input=ad8623b29acd2934]*/
{
    int fd;
    int async_err = 0;

#ifdef O_CLOEXEC
    int *atomic_flag_works = &_Py_open_cloexec_works;
#elif !defined(MS_WINDOWS)
    int *atomic_flag_works = NULL;
#endif

#ifdef MS_WINDOWS
    flags |= O_NOINHERIT;
#elif defined(O_CLOEXEC)
    flags |= O_CLOEXEC;
#endif

    _Py_BEGIN_SUPPRESS_IPH
    do {
        Py_BEGIN_ALLOW_THREADS
#ifdef MS_WINDOWS
        if (path->wide)
            fd = _wopen(path->wide, flags, mode);
        else
#endif
#ifdef HAVE_OPENAT
        if (dir_fd != DEFAULT_DIR_FD)
            fd = openat(dir_fd, path->narrow, flags, mode);
        else
#endif
            fd = open(path->narrow, flags, mode);
        Py_END_ALLOW_THREADS
    } while (fd < 0 && errno == EINTR && !(async_err = PyErr_CheckSignals()));
    _Py_END_SUPPRESS_IPH

    if (fd == -1) {
        if (!async_err)
            PyErr_SetFromErrnoWithFilenameObject(PyExc_OSError, path->object);
        return -1;
    }

#ifndef MS_WINDOWS
    if (_Py_set_inheritable(fd, 0, atomic_flag_works) < 0) {
        close(fd);
        return -1;
    }
#endif

    return fd;
}


/*[clinic input]
os.close

    fd: int

Close a file descriptor.
[clinic start generated code]*/

static PyObject *
os_close_impl(PyModuleDef *module, int fd)
/*[clinic end generated code: output=47bf2ea536445a26 input=2bc42451ca5c3223]*/
{
    int res;
    if (!_PyVerify_fd(fd))
        return posix_error();
    /* We do not want to retry upon EINTR: see http://lwn.net/Articles/576478/
     * and http://linux.derkeiler.com/Mailing-Lists/Kernel/2005-09/3000.html
     * for more details.
     */
    Py_BEGIN_ALLOW_THREADS
    _Py_BEGIN_SUPPRESS_IPH
    res = close(fd);
    _Py_END_SUPPRESS_IPH
    Py_END_ALLOW_THREADS
    if (res < 0)
        return posix_error();
    Py_RETURN_NONE;
}


/*[clinic input]
os.closerange

    fd_low: int
    fd_high: int
    /

Closes all file descriptors in [fd_low, fd_high), ignoring errors.
[clinic start generated code]*/

static PyObject *
os_closerange_impl(PyModuleDef *module, int fd_low, int fd_high)
/*[clinic end generated code: output=70e6adb95220ba96 input=5855a3d053ebd4ec]*/
{
    int i;
    Py_BEGIN_ALLOW_THREADS
    _Py_BEGIN_SUPPRESS_IPH
    for (i = fd_low; i < fd_high; i++)
        if (_PyVerify_fd(i))
            close(i);
    _Py_END_SUPPRESS_IPH
    Py_END_ALLOW_THREADS
    Py_RETURN_NONE;
}


/*[clinic input]
os.dup -> int

    fd: int
    /

Return a duplicate of a file descriptor.
[clinic start generated code]*/

static int
os_dup_impl(PyModuleDef *module, int fd)
/*[clinic end generated code: output=f4bbac8c7652d05e input=6f10f7ea97f7852a]*/
{
    return _Py_dup(fd);
}


/*[clinic input]
os.dup2
    fd: int
    fd2: int
    inheritable: bool=True

Duplicate file descriptor.
[clinic start generated code]*/

static PyObject *
os_dup2_impl(PyModuleDef *module, int fd, int fd2, int inheritable)
/*[clinic end generated code: output=9a099d95881a7923 input=76e96f511be0352f]*/
{
    int res;
#if defined(HAVE_DUP3) && \
    !(defined(HAVE_FCNTL_H) && defined(F_DUP2FD_CLOEXEC))
    /* dup3() is available on Linux 2.6.27+ and glibc 2.9 */
    int dup3_works = -1;
#endif

    if (!_PyVerify_fd_dup2(fd, fd2))
        return posix_error();

    /* dup2() can fail with EINTR if the target FD is already open, because it
     * then has to be closed. See os_close_impl() for why we don't handle EINTR
     * upon close(), and therefore below.
     */
#ifdef MS_WINDOWS
    Py_BEGIN_ALLOW_THREADS
    _Py_BEGIN_SUPPRESS_IPH
    res = dup2(fd, fd2);
    _Py_END_SUPPRESS_IPH
    Py_END_ALLOW_THREADS
    if (res < 0)
        return posix_error();

    /* Character files like console cannot be make non-inheritable */
    if (!inheritable && _Py_set_inheritable(fd2, 0, NULL) < 0) {
        close(fd2);
        return NULL;
    }

#elif defined(HAVE_FCNTL_H) && defined(F_DUP2FD_CLOEXEC)
    Py_BEGIN_ALLOW_THREADS
    if (!inheritable)
        res = fcntl(fd, F_DUP2FD_CLOEXEC, fd2);
    else
        res = dup2(fd, fd2);
    Py_END_ALLOW_THREADS
    if (res < 0)
        return posix_error();

#else

#ifdef HAVE_DUP3
    if (!inheritable && dup3_works != 0) {
        Py_BEGIN_ALLOW_THREADS
        res = dup3(fd, fd2, O_CLOEXEC);
        Py_END_ALLOW_THREADS
        if (res < 0) {
            if (dup3_works == -1)
                dup3_works = (errno != ENOSYS);
            if (dup3_works)
                return posix_error();
        }
    }

    if (inheritable || dup3_works == 0)
    {
#endif
        Py_BEGIN_ALLOW_THREADS
        res = dup2(fd, fd2);
        Py_END_ALLOW_THREADS
        if (res < 0)
            return posix_error();

        if (!inheritable && _Py_set_inheritable(fd2, 0, NULL) < 0) {
            close(fd2);
            return NULL;
        }
#ifdef HAVE_DUP3
    }
#endif

#endif

    Py_RETURN_NONE;
}


#ifdef HAVE_LOCKF
/*[clinic input]
os.lockf

    fd: int
        An open file descriptor.
    command: int
        One of F_LOCK, F_TLOCK, F_ULOCK or F_TEST.
    length: Py_off_t
        The number of bytes to lock, starting at the current position.
    /

Apply, test or remove a POSIX lock on an open file descriptor.

[clinic start generated code]*/

static PyObject *
os_lockf_impl(PyModuleDef *module, int fd, int command, Py_off_t length)
/*[clinic end generated code: output=25ff778f9e2fbf1b input=65da41d2106e9b79]*/
{
    int res;

    Py_BEGIN_ALLOW_THREADS
    res = lockf(fd, command, length);
    Py_END_ALLOW_THREADS

    if (res < 0)
        return posix_error();

    Py_RETURN_NONE;
}
#endif /* HAVE_LOCKF */


/*[clinic input]
os.lseek -> Py_off_t

    fd: int
    position: Py_off_t
    how: int
    /

Set the position of a file descriptor.  Return the new position.

Return the new cursor position in number of bytes
relative to the beginning of the file.
[clinic start generated code]*/

static Py_off_t
os_lseek_impl(PyModuleDef *module, int fd, Py_off_t position, int how)
/*[clinic end generated code: output=65d4ab96d664998c input=902654ad3f96a6d3]*/
{
    Py_off_t result;

    if (!_PyVerify_fd(fd)) {
        posix_error();
        return -1;
    }
#ifdef SEEK_SET
    /* Turn 0, 1, 2 into SEEK_{SET,CUR,END} */
    switch (how) {
        case 0: how = SEEK_SET; break;
        case 1: how = SEEK_CUR; break;
        case 2: how = SEEK_END; break;
    }
#endif /* SEEK_END */

    if (PyErr_Occurred())
        return -1;

    if (!_PyVerify_fd(fd)) {
        posix_error();
        return -1;
    }
    Py_BEGIN_ALLOW_THREADS
    _Py_BEGIN_SUPPRESS_IPH
#ifdef MS_WINDOWS
    result = _lseeki64(fd, position, how);
#else
    result = lseek(fd, position, how);
#endif
    _Py_END_SUPPRESS_IPH
    Py_END_ALLOW_THREADS
    if (result < 0)
        posix_error();

    return result;
}


/*[clinic input]
os.read
    fd: int
    length: Py_ssize_t
    /

Read from a file descriptor.  Returns a bytes object.
[clinic start generated code]*/

static PyObject *
os_read_impl(PyModuleDef *module, int fd, Py_ssize_t length)
/*[clinic end generated code: output=be24f44178455e8b input=1df2eaa27c0bf1d3]*/
{
    Py_ssize_t n;
    PyObject *buffer;

    if (length < 0) {
        errno = EINVAL;
        return posix_error();
    }

#ifdef MS_WINDOWS
    /* On Windows, the count parameter of read() is an int */
    if (length > INT_MAX)
        length = INT_MAX;
#endif

    buffer = PyBytes_FromStringAndSize((char *)NULL, length);
    if (buffer == NULL)
        return NULL;

    n = _Py_read(fd, PyBytes_AS_STRING(buffer), length);
    if (n == -1) {
        Py_DECREF(buffer);
        return NULL;
    }

    if (n != length)
        _PyBytes_Resize(&buffer, n);

    return buffer;
}

#if (defined(HAVE_SENDFILE) && (defined(__FreeBSD__) || defined(__DragonFly__) \
    || defined(__APPLE__))) || defined(HAVE_READV) || defined(HAVE_WRITEV)
static Py_ssize_t
iov_setup(struct iovec **iov, Py_buffer **buf, PyObject *seq, int cnt, int type)
{
    int i, j;
    Py_ssize_t blen, total = 0;

    *iov = PyMem_New(struct iovec, cnt);
    if (*iov == NULL) {
        PyErr_NoMemory();
        return -1;
    }

    *buf = PyMem_New(Py_buffer, cnt);
    if (*buf == NULL) {
        PyMem_Del(*iov);
        PyErr_NoMemory();
        return -1;
    }

    for (i = 0; i < cnt; i++) {
        PyObject *item = PySequence_GetItem(seq, i);
        if (item == NULL)
            goto fail;
        if (PyObject_GetBuffer(item, &(*buf)[i], type) == -1) {
            Py_DECREF(item);
            goto fail;
        }
        Py_DECREF(item);
        (*iov)[i].iov_base = (*buf)[i].buf;
        blen = (*buf)[i].len;
        (*iov)[i].iov_len = blen;
        total += blen;
    }
    return total;

fail:
    PyMem_Del(*iov);
    for (j = 0; j < i; j++) {
        PyBuffer_Release(&(*buf)[j]);
    }
    PyMem_Del(*buf);
    return -1;
}

static void
iov_cleanup(struct iovec *iov, Py_buffer *buf, int cnt)
{
    int i;
    PyMem_Del(iov);
    for (i = 0; i < cnt; i++) {
        PyBuffer_Release(&buf[i]);
    }
    PyMem_Del(buf);
}
#endif


#ifdef HAVE_READV
/*[clinic input]
os.readv -> Py_ssize_t

    fd: int
    buffers: object
    /

Read from a file descriptor fd into an iterable of buffers.

The buffers should be mutable buffers accepting bytes.
readv will transfer data into each buffer until it is full
and then move on to the next buffer in the sequence to hold
the rest of the data.

readv returns the total number of bytes read,
which may be less than the total capacity of all the buffers.
[clinic start generated code]*/

static Py_ssize_t
os_readv_impl(PyModuleDef *module, int fd, PyObject *buffers)
/*[clinic end generated code: output=00fc56ff1800059f input=e679eb5dbfa0357d]*/
{
    int cnt;
    Py_ssize_t n;
    int async_err = 0;
    struct iovec *iov;
    Py_buffer *buf;

    if (!PySequence_Check(buffers)) {
        PyErr_SetString(PyExc_TypeError,
            "readv() arg 2 must be a sequence");
        return -1;
    }

    cnt = PySequence_Size(buffers);

    if (iov_setup(&iov, &buf, buffers, cnt, PyBUF_WRITABLE) < 0)
        return -1;

    do {
        Py_BEGIN_ALLOW_THREADS
        n = readv(fd, iov, cnt);
        Py_END_ALLOW_THREADS
    } while (n < 0 && errno == EINTR && !(async_err = PyErr_CheckSignals()));

    iov_cleanup(iov, buf, cnt);
    if (n < 0) {
        if (!async_err)
            posix_error();
        return -1;
    }

    return n;
}
#endif /* HAVE_READV */


#ifdef HAVE_PREAD
/*[clinic input]
# TODO length should be size_t!  but Python doesn't support parsing size_t yet.
os.pread

    fd: int
    length: int
    offset: Py_off_t
    /

Read a number of bytes from a file descriptor starting at a particular offset.

Read length bytes from file descriptor fd, starting at offset bytes from
the beginning of the file.  The file offset remains unchanged.
[clinic start generated code]*/

static PyObject *
os_pread_impl(PyModuleDef *module, int fd, int length, Py_off_t offset)
/*[clinic end generated code: output=90d1fed87f68fa33 input=084948dcbaa35d4c]*/
{
    Py_ssize_t n;
    int async_err = 0;
    PyObject *buffer;

    if (length < 0) {
        errno = EINVAL;
        return posix_error();
    }
    buffer = PyBytes_FromStringAndSize((char *)NULL, length);
    if (buffer == NULL)
        return NULL;
    if (!_PyVerify_fd(fd)) {
        Py_DECREF(buffer);
        return posix_error();
    }

    do {
        Py_BEGIN_ALLOW_THREADS
        _Py_BEGIN_SUPPRESS_IPH
        n = pread(fd, PyBytes_AS_STRING(buffer), length, offset);
        _Py_END_SUPPRESS_IPH
        Py_END_ALLOW_THREADS
    } while (n < 0 && errno == EINTR && !(async_err = PyErr_CheckSignals()));

    if (n < 0) {
        Py_DECREF(buffer);
        return (!async_err) ? posix_error() : NULL;
    }
    if (n != length)
        _PyBytes_Resize(&buffer, n);
    return buffer;
}
#endif /* HAVE_PREAD */


/*[clinic input]
os.write -> Py_ssize_t

    fd: int
    data: Py_buffer
    /

Write a bytes object to a file descriptor.
[clinic start generated code]*/

static Py_ssize_t
os_write_impl(PyModuleDef *module, int fd, Py_buffer *data)
/*[clinic end generated code: output=58845c93c9ee1dda input=3207e28963234f3c]*/
{
    return _Py_write(fd, data->buf, data->len);
}

#ifdef HAVE_SENDFILE
PyDoc_STRVAR(posix_sendfile__doc__,
"sendfile(out, in, offset, nbytes) -> byteswritten\n\
sendfile(out, in, offset, nbytes, headers=None, trailers=None, flags=0)\n\
            -> byteswritten\n\
Copy nbytes bytes from file descriptor in to file descriptor out.");

/* AC 3.5: don't bother converting, has optional group*/
static PyObject *
posix_sendfile(PyObject *self, PyObject *args, PyObject *kwdict)
{
    int in, out;
    Py_ssize_t ret;
    int async_err = 0;
    off_t offset;

#if defined(__FreeBSD__) || defined(__DragonFly__) || defined(__APPLE__)
#ifndef __APPLE__
    Py_ssize_t len;
#endif
    PyObject *headers = NULL, *trailers = NULL;
    Py_buffer *hbuf, *tbuf;
    off_t sbytes;
    struct sf_hdtr sf;
    int flags = 0;
    static char *keywords[] = {"out", "in",
                                "offset", "count",
                                "headers", "trailers", "flags", NULL};

    sf.headers = NULL;
    sf.trailers = NULL;

#ifdef __APPLE__
    if (!PyArg_ParseTupleAndKeywords(args, kwdict, "iiO&O&|OOi:sendfile",
        keywords, &out, &in, Py_off_t_converter, &offset, Py_off_t_converter, &sbytes,
#else
    if (!PyArg_ParseTupleAndKeywords(args, kwdict, "iiO&n|OOi:sendfile",
        keywords, &out, &in, Py_off_t_converter, &offset, &len,
#endif
                &headers, &trailers, &flags))
            return NULL;
    if (headers != NULL) {
        if (!PySequence_Check(headers)) {
            PyErr_SetString(PyExc_TypeError,
                "sendfile() headers must be a sequence or None");
            return NULL;
        } else {
            Py_ssize_t i = 0; /* Avoid uninitialized warning */
            sf.hdr_cnt = PySequence_Size(headers);
            if (sf.hdr_cnt > 0 &&
                (i = iov_setup(&(sf.headers), &hbuf,
                                headers, sf.hdr_cnt, PyBUF_SIMPLE)) < 0)
                return NULL;
#ifdef __APPLE__
            sbytes += i;
#endif
        }
    }
    if (trailers != NULL) {
        if (!PySequence_Check(trailers)) {
            PyErr_SetString(PyExc_TypeError,
                "sendfile() trailers must be a sequence or None");
            return NULL;
        } else {
            Py_ssize_t i = 0; /* Avoid uninitialized warning */
            sf.trl_cnt = PySequence_Size(trailers);
            if (sf.trl_cnt > 0 &&
                (i = iov_setup(&(sf.trailers), &tbuf,
                                trailers, sf.trl_cnt, PyBUF_SIMPLE)) < 0)
                return NULL;
#ifdef __APPLE__
            sbytes += i;
#endif
        }
    }

    _Py_BEGIN_SUPPRESS_IPH
    do {
        Py_BEGIN_ALLOW_THREADS
#ifdef __APPLE__
        ret = sendfile(in, out, offset, &sbytes, &sf, flags);
#else
        ret = sendfile(in, out, offset, len, &sf, &sbytes, flags);
#endif
        Py_END_ALLOW_THREADS
    } while (ret < 0 && errno == EINTR && !(async_err = PyErr_CheckSignals()));
    _Py_END_SUPPRESS_IPH

    if (sf.headers != NULL)
        iov_cleanup(sf.headers, hbuf, sf.hdr_cnt);
    if (sf.trailers != NULL)
        iov_cleanup(sf.trailers, tbuf, sf.trl_cnt);

    if (ret < 0) {
        if ((errno == EAGAIN) || (errno == EBUSY)) {
            if (sbytes != 0) {
                // some data has been sent
                goto done;
            }
            else {
                // no data has been sent; upper application is supposed
                // to retry on EAGAIN or EBUSY
                return posix_error();
            }
        }
        return (!async_err) ? posix_error() : NULL;
    }
    goto done;

done:
    #if !defined(HAVE_LARGEFILE_SUPPORT)
        return Py_BuildValue("l", sbytes);
    #else
        return Py_BuildValue("L", sbytes);
    #endif

#else
    Py_ssize_t count;
    PyObject *offobj;
    static char *keywords[] = {"out", "in",
                                "offset", "count", NULL};
    if (!PyArg_ParseTupleAndKeywords(args, kwdict, "iiOn:sendfile",
            keywords, &out, &in, &offobj, &count))
        return NULL;
#ifdef linux
    if (offobj == Py_None) {
        do {
            Py_BEGIN_ALLOW_THREADS
            ret = sendfile(out, in, NULL, count);
            Py_END_ALLOW_THREADS
        } while (ret < 0 && errno == EINTR && !(async_err = PyErr_CheckSignals()));
        if (ret < 0)
            return (!async_err) ? posix_error() : NULL;
        return Py_BuildValue("n", ret);
    }
#endif
    if (!Py_off_t_converter(offobj, &offset))
        return NULL;

    do {
        Py_BEGIN_ALLOW_THREADS
        ret = sendfile(out, in, &offset, count);
        Py_END_ALLOW_THREADS
    } while (ret < 0 && errno == EINTR && !(async_err = PyErr_CheckSignals()));
    if (ret < 0)
        return (!async_err) ? posix_error() : NULL;
    return Py_BuildValue("n", ret);
#endif
}
#endif /* HAVE_SENDFILE */


/*[clinic input]
os.fstat

    fd : int

Perform a stat system call on the given file descriptor.

Like stat(), but for an open file descriptor.
Equivalent to os.stat(fd).
[clinic start generated code]*/

static PyObject *
os_fstat_impl(PyModuleDef *module, int fd)
/*[clinic end generated code: output=d71fe98bf042b626 input=27e0e0ebbe5600c9]*/
{
    STRUCT_STAT st;
    int res;
    int async_err = 0;

    do {
        Py_BEGIN_ALLOW_THREADS
        res = FSTAT(fd, &st);
        Py_END_ALLOW_THREADS
    } while (res != 0 && errno == EINTR && !(async_err = PyErr_CheckSignals()));
    if (res != 0) {
#ifdef MS_WINDOWS
        return PyErr_SetFromWindowsErr(0);
#else
        return (!async_err) ? posix_error() : NULL;
#endif
    }

    return _pystat_fromstructstat(&st);
}


/*[clinic input]
os.isatty -> bool
    fd: int
    /

Return True if the fd is connected to a terminal.

Return True if the file descriptor is an open file descriptor
connected to the slave end of a terminal.
[clinic start generated code]*/

static int
os_isatty_impl(PyModuleDef *module, int fd)
/*[clinic end generated code: output=acec9d3c29d16d33 input=08ce94aa1eaf7b5e]*/
{
    int return_value;
    if (!_PyVerify_fd(fd))
        return 0;
    _Py_BEGIN_SUPPRESS_IPH
    return_value = isatty(fd);
    _Py_END_SUPPRESS_IPH
    return return_value;
}


#ifdef HAVE_PIPE
/*[clinic input]
os.pipe

Create a pipe.

Returns a tuple of two file descriptors:
  (read_fd, write_fd)
[clinic start generated code]*/

static PyObject *
os_pipe_impl(PyModuleDef *module)
/*[clinic end generated code: output=6b0cd3f868ec3c40 input=02535e8c8fa6c4d4]*/
{
    int fds[2];
#ifdef MS_WINDOWS
    HANDLE read, write;
    SECURITY_ATTRIBUTES attr;
    BOOL ok;
#else
    int res;
#endif

#ifdef MS_WINDOWS
    attr.nLength = sizeof(attr);
    attr.lpSecurityDescriptor = NULL;
    attr.bInheritHandle = FALSE;

    Py_BEGIN_ALLOW_THREADS
    ok = CreatePipe(&read, &write, &attr, 0);
    if (ok) {
        fds[0] = _open_osfhandle((Py_intptr_t)read, _O_RDONLY);
        fds[1] = _open_osfhandle((Py_intptr_t)write, _O_WRONLY);
        if (fds[0] == -1 || fds[1] == -1) {
            CloseHandle(read);
            CloseHandle(write);
            ok = 0;
        }
    }
    Py_END_ALLOW_THREADS

    if (!ok)
        return PyErr_SetFromWindowsErr(0);
#else

#ifdef HAVE_PIPE2
    Py_BEGIN_ALLOW_THREADS
    res = pipe2(fds, O_CLOEXEC);
    Py_END_ALLOW_THREADS

    if (res != 0 && errno == ENOSYS)
    {
#endif
        Py_BEGIN_ALLOW_THREADS
        res = pipe(fds);
        Py_END_ALLOW_THREADS

        if (res == 0) {
            if (_Py_set_inheritable(fds[0], 0, NULL) < 0) {
                close(fds[0]);
                close(fds[1]);
                return NULL;
            }
            if (_Py_set_inheritable(fds[1], 0, NULL) < 0) {
                close(fds[0]);
                close(fds[1]);
                return NULL;
            }
        }
#ifdef HAVE_PIPE2
    }
#endif

    if (res != 0)
        return PyErr_SetFromErrno(PyExc_OSError);
#endif /* !MS_WINDOWS */
    return Py_BuildValue("(ii)", fds[0], fds[1]);
}
#endif  /* HAVE_PIPE */


#ifdef HAVE_PIPE2
/*[clinic input]
os.pipe2

    flags: int
    /

Create a pipe with flags set atomically.

Returns a tuple of two file descriptors:
  (read_fd, write_fd)

flags can be constructed by ORing together one or more of these values:
O_NONBLOCK, O_CLOEXEC.
[clinic start generated code]*/

static PyObject *
os_pipe2_impl(PyModuleDef *module, int flags)
/*[clinic end generated code: output=c15b6075d0c6b2e7 input=f261b6e7e63c6817]*/
{
    int fds[2];
    int res;

    res = pipe2(fds, flags);
    if (res != 0)
        return posix_error();
    return Py_BuildValue("(ii)", fds[0], fds[1]);
}
#endif /* HAVE_PIPE2 */


#ifdef HAVE_WRITEV
/*[clinic input]
os.writev -> Py_ssize_t
    fd: int
    buffers: object
    /

Iterate over buffers, and write the contents of each to a file descriptor.

Returns the total number of bytes written.
buffers must be a sequence of bytes-like objects.
[clinic start generated code]*/

static Py_ssize_t
os_writev_impl(PyModuleDef *module, int fd, PyObject *buffers)
/*[clinic end generated code: output=a48925dbf2d5c238 input=5b8d17fe4189d2fe]*/
{
    int cnt;
    Py_ssize_t result;
    int async_err = 0;
    struct iovec *iov;
    Py_buffer *buf;

    if (!PySequence_Check(buffers)) {
        PyErr_SetString(PyExc_TypeError,
            "writev() arg 2 must be a sequence");
        return -1;
    }
    cnt = PySequence_Size(buffers);

    if (iov_setup(&iov, &buf, buffers, cnt, PyBUF_SIMPLE) < 0) {
        return -1;
    }

    do {
        Py_BEGIN_ALLOW_THREADS
        result = writev(fd, iov, cnt);
        Py_END_ALLOW_THREADS
    } while (result < 0 && errno == EINTR && !(async_err = PyErr_CheckSignals()));

    iov_cleanup(iov, buf, cnt);
    if (result < 0 && !async_err)
        posix_error();

    return result;
}
#endif /* HAVE_WRITEV */


#ifdef HAVE_PWRITE
/*[clinic input]
os.pwrite -> Py_ssize_t

    fd: int
    buffer: Py_buffer
    offset: Py_off_t
    /

Write bytes to a file descriptor starting at a particular offset.

Write buffer to fd, starting at offset bytes from the beginning of
the file.  Returns the number of bytes writte.  Does not change the
current file offset.
[clinic start generated code]*/

static Py_ssize_t
os_pwrite_impl(PyModuleDef *module, int fd, Py_buffer *buffer,
               Py_off_t offset)
/*[clinic end generated code: output=93aabdb40e17d325 input=19903f1b3dd26377]*/
{
    Py_ssize_t size;
    int async_err = 0;

    if (!_PyVerify_fd(fd)) {
        posix_error();
        return -1;
    }

    do {
        Py_BEGIN_ALLOW_THREADS
        _Py_BEGIN_SUPPRESS_IPH
        size = pwrite(fd, buffer->buf, (size_t)buffer->len, offset);
        _Py_END_SUPPRESS_IPH
        Py_END_ALLOW_THREADS
    } while (size < 0 && errno == EINTR && !(async_err = PyErr_CheckSignals()));

    if (size < 0 && !async_err)
        posix_error();
    return size;
}
#endif /* HAVE_PWRITE */


#ifdef HAVE_MKFIFO
/*[clinic input]
os.mkfifo

    path: path_t
    mode: int=0o666
    *
    dir_fd: dir_fd(requires='mkfifoat')=None

Create a "fifo" (a POSIX named pipe).

If dir_fd is not None, it should be a file descriptor open to a directory,
  and path should be relative; path will then be relative to that directory.
dir_fd may not be implemented on your platform.
  If it is unavailable, using it will raise a NotImplementedError.
[clinic start generated code]*/

static PyObject *
os_mkfifo_impl(PyModuleDef *module, path_t *path, int mode, int dir_fd)
/*[clinic end generated code: output=8f5f5e72c630049a input=73032e98a36e0e19]*/
{
    int result;
    int async_err = 0;

    do {
        Py_BEGIN_ALLOW_THREADS
#ifdef HAVE_MKFIFOAT
        if (dir_fd != DEFAULT_DIR_FD)
            result = mkfifoat(dir_fd, path->narrow, mode);
        else
#endif
            result = mkfifo(path->narrow, mode);
        Py_END_ALLOW_THREADS
    } while (result != 0 && errno == EINTR &&
             !(async_err = PyErr_CheckSignals()));
    if (result != 0)
        return (!async_err) ? posix_error() : NULL;

    Py_RETURN_NONE;
}
#endif /* HAVE_MKFIFO */


#if defined(HAVE_MKNOD) && defined(HAVE_MAKEDEV)
/*[clinic input]
os.mknod

    path: path_t
    mode: int=0o600
    device: dev_t=0
    *
    dir_fd: dir_fd(requires='mknodat')=None

Create a node in the file system.

Create a node in the file system (file, device special file or named pipe)
at path.  mode specifies both the permissions to use and the
type of node to be created, being combined (bitwise OR) with one of
S_IFREG, S_IFCHR, S_IFBLK, and S_IFIFO.  If S_IFCHR or S_IFBLK is set on mode,
device defines the newly created device special file (probably using
os.makedev()).  Otherwise device is ignored.

If dir_fd is not None, it should be a file descriptor open to a directory,
  and path should be relative; path will then be relative to that directory.
dir_fd may not be implemented on your platform.
  If it is unavailable, using it will raise a NotImplementedError.
[clinic start generated code]*/

static PyObject *
os_mknod_impl(PyModuleDef *module, path_t *path, int mode, dev_t device,
              int dir_fd)
/*[clinic end generated code: output=5151a8a9f754d272 input=ee44531551a4d83b]*/
{
    int result;
    int async_err = 0;

    do {
        Py_BEGIN_ALLOW_THREADS
#ifdef HAVE_MKNODAT
        if (dir_fd != DEFAULT_DIR_FD)
            result = mknodat(dir_fd, path->narrow, mode, device);
        else
#endif
            result = mknod(path->narrow, mode, device);
        Py_END_ALLOW_THREADS
    } while (result != 0 && errno == EINTR &&
             !(async_err = PyErr_CheckSignals()));
    if (result != 0)
        return (!async_err) ? posix_error() : NULL;

    Py_RETURN_NONE;
}
#endif /* defined(HAVE_MKNOD) && defined(HAVE_MAKEDEV) */


#ifdef HAVE_DEVICE_MACROS
/*[clinic input]
os.major -> unsigned_int

    device: dev_t
    /

Extracts a device major number from a raw device number.
[clinic start generated code]*/

static unsigned int
os_major_impl(PyModuleDef *module, dev_t device)
/*[clinic end generated code: output=ba55693ab49bac34 input=1e16a4d30c4d4462]*/
{
    return major(device);
}


/*[clinic input]
os.minor -> unsigned_int

    device: dev_t
    /

Extracts a device minor number from a raw device number.
[clinic start generated code]*/

static unsigned int
os_minor_impl(PyModuleDef *module, dev_t device)
/*[clinic end generated code: output=2867219ebf274e27 input=0842c6d23f24c65e]*/
{
    return minor(device);
}


/*[clinic input]
os.makedev -> dev_t

    major: int
    minor: int
    /

Composes a raw device number from the major and minor device numbers.
[clinic start generated code]*/

static dev_t
os_makedev_impl(PyModuleDef *module, int major, int minor)
/*[clinic end generated code: output=7cb6264352437660 input=4b9fd8fc73cbe48f]*/
{
    return makedev(major, minor);
}
#endif /* HAVE_DEVICE_MACROS */


#if defined HAVE_FTRUNCATE || defined MS_WINDOWS
/*[clinic input]
os.ftruncate

    fd: int
    length: Py_off_t
    /

Truncate a file, specified by file descriptor, to a specific length.
[clinic start generated code]*/

static PyObject *
os_ftruncate_impl(PyModuleDef *module, int fd, Py_off_t length)
/*[clinic end generated code: output=3666f401d76bf834 input=63b43641e52818f2]*/
{
    int result;
    int async_err = 0;

    if (!_PyVerify_fd(fd))
        return posix_error();

    do {
        Py_BEGIN_ALLOW_THREADS
        _Py_BEGIN_SUPPRESS_IPH
#ifdef MS_WINDOWS
        result = _chsize_s(fd, length);
#else
        result = ftruncate(fd, length);
#endif
        _Py_END_SUPPRESS_IPH
        Py_END_ALLOW_THREADS
    } while (result != 0 && errno == EINTR &&
             !(async_err = PyErr_CheckSignals()));
    if (result != 0)
        return (!async_err) ? posix_error() : NULL;
    Py_RETURN_NONE;
}
#endif /* HAVE_FTRUNCATE || MS_WINDOWS */


#if defined HAVE_TRUNCATE || defined MS_WINDOWS
/*[clinic input]
os.truncate
    path: path_t(allow_fd='PATH_HAVE_FTRUNCATE')
    length: Py_off_t

Truncate a file, specified by path, to a specific length.

On some platforms, path may also be specified as an open file descriptor.
  If this functionality is unavailable, using it raises an exception.
[clinic start generated code]*/

static PyObject *
os_truncate_impl(PyModuleDef *module, path_t *path, Py_off_t length)
/*[clinic end generated code: output=f60a9e08370e9e2e input=77229cf0b50a9b77]*/
{
    int result;
#ifdef MS_WINDOWS
    int fd;
#endif

    if (path->fd != -1)
        return os_ftruncate_impl(module, path->fd, length);

    Py_BEGIN_ALLOW_THREADS
    _Py_BEGIN_SUPPRESS_IPH
#ifdef MS_WINDOWS
    if (path->wide)
        fd = _wopen(path->wide, _O_WRONLY | _O_BINARY | _O_NOINHERIT);
    else
        fd = _open(path->narrow, _O_WRONLY | _O_BINARY | _O_NOINHERIT);
    if (fd < 0)
        result = -1;
    else {
        result = _chsize_s(fd, length);
        close(fd);
        if (result < 0)
            errno = result;
    }
#else
    result = truncate(path->narrow, length);
#endif
    _Py_END_SUPPRESS_IPH
    Py_END_ALLOW_THREADS
    if (result < 0)
        return path_error(path);

    Py_RETURN_NONE;
}
#endif /* HAVE_TRUNCATE || MS_WINDOWS */


/* Issue #22396: On 32-bit AIX platform, the prototypes of os.posix_fadvise()
   and os.posix_fallocate() in system headers are wrong if _LARGE_FILES is
   defined, which is the case in Python on AIX. AIX bug report:
   http://www-01.ibm.com/support/docview.wss?uid=isg1IV56170 */
#if defined(_AIX) && defined(_LARGE_FILES) && !defined(__64BIT__)
#  define POSIX_FADVISE_AIX_BUG
#endif


#if defined(HAVE_POSIX_FALLOCATE) && !defined(POSIX_FADVISE_AIX_BUG)
/*[clinic input]
os.posix_fallocate

    fd: int
    offset: Py_off_t
    length: Py_off_t
    /

Ensure a file has allocated at least a particular number of bytes on disk.

Ensure that the file specified by fd encompasses a range of bytes
starting at offset bytes from the beginning and continuing for length bytes.
[clinic start generated code]*/

static PyObject *
os_posix_fallocate_impl(PyModuleDef *module, int fd, Py_off_t offset,
                        Py_off_t length)
/*[clinic end generated code: output=7f6f87a8c751e1b4 input=d7a2ef0ab2ca52fb]*/
{
    int result;
    int async_err = 0;

    do {
        Py_BEGIN_ALLOW_THREADS
        result = posix_fallocate(fd, offset, length);
        Py_END_ALLOW_THREADS
    } while (result != 0 && errno == EINTR &&
             !(async_err = PyErr_CheckSignals()));
    if (result != 0)
        return (!async_err) ? posix_error() : NULL;
    Py_RETURN_NONE;
}
#endif /* HAVE_POSIX_FALLOCATE) && !POSIX_FADVISE_AIX_BUG */


#if defined(HAVE_POSIX_FADVISE) && !defined(POSIX_FADVISE_AIX_BUG)
/*[clinic input]
os.posix_fadvise

    fd: int
    offset: Py_off_t
    length: Py_off_t
    advice: int
    /

Announce an intention to access data in a specific pattern.

Announce an intention to access data in a specific pattern, thus allowing
the kernel to make optimizations.
The advice applies to the region of the file specified by fd starting at
offset and continuing for length bytes.
advice is one of POSIX_FADV_NORMAL, POSIX_FADV_SEQUENTIAL,
POSIX_FADV_RANDOM, POSIX_FADV_NOREUSE, POSIX_FADV_WILLNEED, or
POSIX_FADV_DONTNEED.
[clinic start generated code]*/

static PyObject *
os_posix_fadvise_impl(PyModuleDef *module, int fd, Py_off_t offset,
                      Py_off_t length, int advice)
/*[clinic end generated code: output=457ce6a67189e10d input=0fbe554edc2f04b5]*/
{
    int result;
    int async_err = 0;

    do {
        Py_BEGIN_ALLOW_THREADS
        result = posix_fadvise(fd, offset, length, advice);
        Py_END_ALLOW_THREADS
    } while (result != 0 && errno == EINTR &&
             !(async_err = PyErr_CheckSignals()));
    if (result != 0)
        return (!async_err) ? posix_error() : NULL;
    Py_RETURN_NONE;
}
#endif /* HAVE_POSIX_FADVISE && !POSIX_FADVISE_AIX_BUG */

#ifdef HAVE_PUTENV

/* Save putenv() parameters as values here, so we can collect them when they
 * get re-set with another call for the same key. */
static PyObject *posix_putenv_garbage;

static void
posix_putenv_garbage_setitem(PyObject *name, PyObject *value)
{
    /* Install the first arg and newstr in posix_putenv_garbage;
     * this will cause previous value to be collected.  This has to
     * happen after the real putenv() call because the old value
     * was still accessible until then. */
    if (PyDict_SetItem(posix_putenv_garbage, name, value))
        /* really not much we can do; just leak */
        PyErr_Clear();
    else
        Py_DECREF(value);
}


#ifdef MS_WINDOWS
/*[clinic input]
os.putenv

    name: unicode
    value: unicode
    /

Change or add an environment variable.
[clinic start generated code]*/

static PyObject *
os_putenv_impl(PyModuleDef *module, PyObject *name, PyObject *value)
/*[clinic end generated code: output=a2438cf95e5a0c1c input=ba586581c2e6105f]*/
{
    wchar_t *env;

    PyObject *unicode = PyUnicode_FromFormat("%U=%U", name, value);
    if (unicode == NULL) {
        PyErr_NoMemory();
        return NULL;
    }
    if (_MAX_ENV < PyUnicode_GET_LENGTH(unicode)) {
        PyErr_Format(PyExc_ValueError,
                     "the environment variable is longer than %u characters",
                     _MAX_ENV);
        goto error;
    }

    env = PyUnicode_AsUnicode(unicode);
    if (env == NULL)
        goto error;
    if (_wputenv(env)) {
        posix_error();
        goto error;
    }

    posix_putenv_garbage_setitem(name, unicode);
    Py_RETURN_NONE;

error:
    Py_DECREF(unicode);
    return NULL;
}
#else /* MS_WINDOWS */
/*[clinic input]
os.putenv

    name: FSConverter
    value: FSConverter
    /

Change or add an environment variable.
[clinic start generated code]*/

static PyObject *
os_putenv_impl(PyModuleDef *module, PyObject *name, PyObject *value)
/*[clinic end generated code: output=a2438cf95e5a0c1c input=a97bc6152f688d31]*/
{
    PyObject *bytes = NULL;
    char *env;
    char *name_string = PyBytes_AsString(name);
    char *value_string = PyBytes_AsString(value);

    bytes = PyBytes_FromFormat("%s=%s", name_string, value_string);
    if (bytes == NULL) {
        PyErr_NoMemory();
        return NULL;
    }

    env = PyBytes_AS_STRING(bytes);
    if (putenv(env)) {
        Py_DECREF(bytes);
        return posix_error();
    }

    posix_putenv_garbage_setitem(name, bytes);
    Py_RETURN_NONE;
}
#endif /* MS_WINDOWS */
#endif /* HAVE_PUTENV */


#ifdef HAVE_UNSETENV
/*[clinic input]
os.unsetenv
    name: FSConverter
    /

Delete an environment variable.
[clinic start generated code]*/

static PyObject *
os_unsetenv_impl(PyModuleDef *module, PyObject *name)
/*[clinic end generated code: output=25994b57016a2dc9 input=2bb5288a599c7107]*/
{
#ifndef HAVE_BROKEN_UNSETENV
    int err;
#endif

#ifdef HAVE_BROKEN_UNSETENV
    unsetenv(PyBytes_AS_STRING(name));
#else
    err = unsetenv(PyBytes_AS_STRING(name));
    if (err)
        return posix_error();
#endif

    /* Remove the key from posix_putenv_garbage;
     * this will cause it to be collected.  This has to
     * happen after the real unsetenv() call because the
     * old value was still accessible until then.
     */
    if (PyDict_DelItem(posix_putenv_garbage, name)) {
        /* really not much we can do; just leak */
        PyErr_Clear();
    }
    Py_RETURN_NONE;
}
#endif /* HAVE_UNSETENV */


/*[clinic input]
os.strerror

    code: int
    /

Translate an error code to a message string.
[clinic start generated code]*/

static PyObject *
os_strerror_impl(PyModuleDef *module, int code)
/*[clinic end generated code: output=0280c6af51e5c9fe input=75a8673d97915a91]*/
{
    char *message = strerror(code);
    if (message == NULL) {
        PyErr_SetString(PyExc_ValueError,
                        "strerror() argument out of range");
        return NULL;
    }
    return PyUnicode_DecodeLocale(message, "surrogateescape");
}


#ifdef HAVE_SYS_WAIT_H
#ifdef WCOREDUMP
/*[clinic input]
os.WCOREDUMP -> bool

    status: int
    /

Return True if the process returning status was dumped to a core file.
[clinic start generated code]*/

static int
os_WCOREDUMP_impl(PyModuleDef *module, int status)
/*[clinic end generated code: output=134f70bbe63fbf41 input=8b05e7ab38528d04]*/
{
    WAIT_TYPE wait_status;
    WAIT_STATUS_INT(wait_status) = status;
    return WCOREDUMP(wait_status);
}
#endif /* WCOREDUMP */


#ifdef WIFCONTINUED
/*[clinic input]
os.WIFCONTINUED -> bool

    status: int

Return True if a particular process was continued from a job control stop.

Return True if the process returning status was continued from a
job control stop.
[clinic start generated code]*/

static int
os_WIFCONTINUED_impl(PyModuleDef *module, int status)
/*[clinic end generated code: output=9cdd26543ebb6dcd input=e777e7d38eb25bd9]*/
{
    WAIT_TYPE wait_status;
    WAIT_STATUS_INT(wait_status) = status;
    return WIFCONTINUED(wait_status);
}
#endif /* WIFCONTINUED */


#ifdef WIFSTOPPED
/*[clinic input]
os.WIFSTOPPED -> bool

    status: int

Return True if the process returning status was stopped.
[clinic start generated code]*/

static int
os_WIFSTOPPED_impl(PyModuleDef *module, int status)
/*[clinic end generated code: output=73bf35e44994a724 input=043cb7f1289ef904]*/
{
    WAIT_TYPE wait_status;
    WAIT_STATUS_INT(wait_status) = status;
    return WIFSTOPPED(wait_status);
}
#endif /* WIFSTOPPED */


#ifdef WIFSIGNALED
/*[clinic input]
os.WIFSIGNALED -> bool

    status: int

Return True if the process returning status was terminated by a signal.
[clinic start generated code]*/

static int
os_WIFSIGNALED_impl(PyModuleDef *module, int status)
/*[clinic end generated code: output=2697975771872420 input=d55ba7cc9ce5dc43]*/
{
    WAIT_TYPE wait_status;
    WAIT_STATUS_INT(wait_status) = status;
    return WIFSIGNALED(wait_status);
}
#endif /* WIFSIGNALED */


#ifdef WIFEXITED
/*[clinic input]
os.WIFEXITED -> bool

    status: int

Return True if the process returning status exited via the exit() system call.
[clinic start generated code]*/

static int
os_WIFEXITED_impl(PyModuleDef *module, int status)
/*[clinic end generated code: output=ca8f8c61f0b8532e input=d63775a6791586c0]*/
{
    WAIT_TYPE wait_status;
    WAIT_STATUS_INT(wait_status) = status;
    return WIFEXITED(wait_status);
}
#endif /* WIFEXITED */


#ifdef WEXITSTATUS
/*[clinic input]
os.WEXITSTATUS -> int

    status: int

Return the process return code from status.
[clinic start generated code]*/

static int
os_WEXITSTATUS_impl(PyModuleDef *module, int status)
/*[clinic end generated code: output=ea54da23d9e0f6af input=e1fb4944e377585b]*/
{
    WAIT_TYPE wait_status;
    WAIT_STATUS_INT(wait_status) = status;
    return WEXITSTATUS(wait_status);
}
#endif /* WEXITSTATUS */


#ifdef WTERMSIG
/*[clinic input]
os.WTERMSIG -> int

    status: int

Return the signal that terminated the process that provided the status value.
[clinic start generated code]*/

static int
os_WTERMSIG_impl(PyModuleDef *module, int status)
/*[clinic end generated code: output=4d25367026cb852c input=727fd7f84ec3f243]*/
{
    WAIT_TYPE wait_status;
    WAIT_STATUS_INT(wait_status) = status;
    return WTERMSIG(wait_status);
}
#endif /* WTERMSIG */


#ifdef WSTOPSIG
/*[clinic input]
os.WSTOPSIG -> int

    status: int

Return the signal that stopped the process that provided the status value.
[clinic start generated code]*/

static int
os_WSTOPSIG_impl(PyModuleDef *module, int status)
/*[clinic end generated code: output=54eb9c13b001adb4 input=46ebf1d1b293c5c1]*/
{
    WAIT_TYPE wait_status;
    WAIT_STATUS_INT(wait_status) = status;
    return WSTOPSIG(wait_status);
}
#endif /* WSTOPSIG */
#endif /* HAVE_SYS_WAIT_H */


#if defined(HAVE_FSTATVFS) && defined(HAVE_SYS_STATVFS_H)
#ifdef _SCO_DS
/* SCO OpenServer 5.0 and later requires _SVID3 before it reveals the
   needed definitions in sys/statvfs.h */
#define _SVID3
#endif
#include <sys/statvfs.h>

static PyObject*
_pystatvfs_fromstructstatvfs(struct statvfs st) {
    PyObject *v = PyStructSequence_New(&StatVFSResultType);
    if (v == NULL)
        return NULL;

#if !defined(HAVE_LARGEFILE_SUPPORT)
    PyStructSequence_SET_ITEM(v, 0, PyLong_FromLong((long) st.f_bsize));
    PyStructSequence_SET_ITEM(v, 1, PyLong_FromLong((long) st.f_frsize));
    PyStructSequence_SET_ITEM(v, 2, PyLong_FromLong((long) st.f_blocks));
    PyStructSequence_SET_ITEM(v, 3, PyLong_FromLong((long) st.f_bfree));
    PyStructSequence_SET_ITEM(v, 4, PyLong_FromLong((long) st.f_bavail));
    PyStructSequence_SET_ITEM(v, 5, PyLong_FromLong((long) st.f_files));
    PyStructSequence_SET_ITEM(v, 6, PyLong_FromLong((long) st.f_ffree));
    PyStructSequence_SET_ITEM(v, 7, PyLong_FromLong((long) st.f_favail));
    PyStructSequence_SET_ITEM(v, 8, PyLong_FromLong((long) st.f_flag));
    PyStructSequence_SET_ITEM(v, 9, PyLong_FromLong((long) st.f_namemax));
#else
    PyStructSequence_SET_ITEM(v, 0, PyLong_FromLong((long) st.f_bsize));
    PyStructSequence_SET_ITEM(v, 1, PyLong_FromLong((long) st.f_frsize));
    PyStructSequence_SET_ITEM(v, 2,
                              PyLong_FromLongLong((PY_LONG_LONG) st.f_blocks));
    PyStructSequence_SET_ITEM(v, 3,
                              PyLong_FromLongLong((PY_LONG_LONG) st.f_bfree));
    PyStructSequence_SET_ITEM(v, 4,
                              PyLong_FromLongLong((PY_LONG_LONG) st.f_bavail));
    PyStructSequence_SET_ITEM(v, 5,
                              PyLong_FromLongLong((PY_LONG_LONG) st.f_files));
    PyStructSequence_SET_ITEM(v, 6,
                              PyLong_FromLongLong((PY_LONG_LONG) st.f_ffree));
    PyStructSequence_SET_ITEM(v, 7,
                              PyLong_FromLongLong((PY_LONG_LONG) st.f_favail));
    PyStructSequence_SET_ITEM(v, 8, PyLong_FromLong((long) st.f_flag));
    PyStructSequence_SET_ITEM(v, 9, PyLong_FromLong((long) st.f_namemax));
#endif
    if (PyErr_Occurred()) {
        Py_DECREF(v);
        return NULL;
    }

    return v;
}


/*[clinic input]
os.fstatvfs
    fd: int
    /

Perform an fstatvfs system call on the given fd.

Equivalent to statvfs(fd).
[clinic start generated code]*/

static PyObject *
os_fstatvfs_impl(PyModuleDef *module, int fd)
/*[clinic end generated code: output=584a94a754497ac0 input=d8122243ac50975e]*/
{
    int result;
    int async_err = 0;
    struct statvfs st;

    do {
        Py_BEGIN_ALLOW_THREADS
        result = fstatvfs(fd, &st);
        Py_END_ALLOW_THREADS
    } while (result != 0 && errno == EINTR &&
             !(async_err = PyErr_CheckSignals()));
    if (result != 0)
        return (!async_err) ? posix_error() : NULL;

    return _pystatvfs_fromstructstatvfs(st);
}
#endif /* defined(HAVE_FSTATVFS) && defined(HAVE_SYS_STATVFS_H) */


#if defined(HAVE_STATVFS) && defined(HAVE_SYS_STATVFS_H)
#include <sys/statvfs.h>
/*[clinic input]
os.statvfs

    path: path_t(allow_fd='PATH_HAVE_FSTATVFS')

Perform a statvfs system call on the given path.

path may always be specified as a string.
On some platforms, path may also be specified as an open file descriptor.
  If this functionality is unavailable, using it raises an exception.
[clinic start generated code]*/

static PyObject *
os_statvfs_impl(PyModuleDef *module, path_t *path)
/*[clinic end generated code: output=5ced07a2cf931f41 input=3f5c35791c669bd9]*/
{
    int result;
    struct statvfs st;

    Py_BEGIN_ALLOW_THREADS
#ifdef HAVE_FSTATVFS
    if (path->fd != -1) {
#ifdef __APPLE__
        /* handle weak-linking on Mac OS X 10.3 */
        if (fstatvfs == NULL) {
            fd_specified("statvfs", path->fd);
            return NULL;
        }
#endif
        result = fstatvfs(path->fd, &st);
    }
    else
#endif
        result = statvfs(path->narrow, &st);
    Py_END_ALLOW_THREADS

    if (result) {
        return path_error(path);
    }

    return _pystatvfs_fromstructstatvfs(st);
}
#endif /* defined(HAVE_STATVFS) && defined(HAVE_SYS_STATVFS_H) */


#ifdef MS_WINDOWS
/*[clinic input]
os._getdiskusage

    path: Py_UNICODE

Return disk usage statistics about the given path as a (total, free) tuple.
[clinic start generated code]*/

static PyObject *
os__getdiskusage_impl(PyModuleDef *module, Py_UNICODE *path)
/*[clinic end generated code: output=60a9cf33449db1dd input=6458133aed893c78]*/
{
    BOOL retval;
    ULARGE_INTEGER _, total, free;

    Py_BEGIN_ALLOW_THREADS
    retval = GetDiskFreeSpaceExW(path, &_, &total, &free);
    Py_END_ALLOW_THREADS
    if (retval == 0)
        return PyErr_SetFromWindowsErr(0);

    return Py_BuildValue("(LL)", total.QuadPart, free.QuadPart);
}
#endif /* MS_WINDOWS */


/* This is used for fpathconf(), pathconf(), confstr() and sysconf().
 * It maps strings representing configuration variable names to
 * integer values, allowing those functions to be called with the
 * magic names instead of polluting the module's namespace with tons of
 * rarely-used constants.  There are three separate tables that use
 * these definitions.
 *
 * This code is always included, even if none of the interfaces that
 * need it are included.  The #if hackery needed to avoid it would be
 * sufficiently pervasive that it's not worth the loss of readability.
 */
struct constdef {
    char *name;
    long value;
};

static int
conv_confname(PyObject *arg, int *valuep, struct constdef *table,
              size_t tablesize)
{
    if (PyLong_Check(arg)) {
        *valuep = PyLong_AS_LONG(arg);
        return 1;
    }
    else {
        /* look up the value in the table using a binary search */
        size_t lo = 0;
        size_t mid;
        size_t hi = tablesize;
        int cmp;
        const char *confname;
        if (!PyUnicode_Check(arg)) {
            PyErr_SetString(PyExc_TypeError,
                "configuration names must be strings or integers");
            return 0;
        }
        confname = _PyUnicode_AsString(arg);
        if (confname == NULL)
            return 0;
        while (lo < hi) {
            mid = (lo + hi) / 2;
            cmp = strcmp(confname, table[mid].name);
            if (cmp < 0)
                hi = mid;
            else if (cmp > 0)
                lo = mid + 1;
            else {
                *valuep = table[mid].value;
                return 1;
            }
        }
        PyErr_SetString(PyExc_ValueError, "unrecognized configuration name");
        return 0;
    }
}


#if defined(HAVE_FPATHCONF) || defined(HAVE_PATHCONF)
static struct constdef  posix_constants_pathconf[] = {
#ifdef _PC_ABI_AIO_XFER_MAX
    {"PC_ABI_AIO_XFER_MAX",     _PC_ABI_AIO_XFER_MAX},
#endif
#ifdef _PC_ABI_ASYNC_IO
    {"PC_ABI_ASYNC_IO", _PC_ABI_ASYNC_IO},
#endif
#ifdef _PC_ASYNC_IO
    {"PC_ASYNC_IO",     _PC_ASYNC_IO},
#endif
#ifdef _PC_CHOWN_RESTRICTED
    {"PC_CHOWN_RESTRICTED",     _PC_CHOWN_RESTRICTED},
#endif
#ifdef _PC_FILESIZEBITS
    {"PC_FILESIZEBITS", _PC_FILESIZEBITS},
#endif
#ifdef _PC_LAST
    {"PC_LAST", _PC_LAST},
#endif
#ifdef _PC_LINK_MAX
    {"PC_LINK_MAX",     _PC_LINK_MAX},
#endif
#ifdef _PC_MAX_CANON
    {"PC_MAX_CANON",    _PC_MAX_CANON},
#endif
#ifdef _PC_MAX_INPUT
    {"PC_MAX_INPUT",    _PC_MAX_INPUT},
#endif
#ifdef _PC_NAME_MAX
    {"PC_NAME_MAX",     _PC_NAME_MAX},
#endif
#ifdef _PC_NO_TRUNC
    {"PC_NO_TRUNC",     _PC_NO_TRUNC},
#endif
#ifdef _PC_PATH_MAX
    {"PC_PATH_MAX",     _PC_PATH_MAX},
#endif
#ifdef _PC_PIPE_BUF
    {"PC_PIPE_BUF",     _PC_PIPE_BUF},
#endif
#ifdef _PC_PRIO_IO
    {"PC_PRIO_IO",      _PC_PRIO_IO},
#endif
#ifdef _PC_SOCK_MAXBUF
    {"PC_SOCK_MAXBUF",  _PC_SOCK_MAXBUF},
#endif
#ifdef _PC_SYNC_IO
    {"PC_SYNC_IO",      _PC_SYNC_IO},
#endif
#ifdef _PC_VDISABLE
    {"PC_VDISABLE",     _PC_VDISABLE},
#endif
#ifdef _PC_ACL_ENABLED
    {"PC_ACL_ENABLED",  _PC_ACL_ENABLED},
#endif
#ifdef _PC_MIN_HOLE_SIZE
    {"PC_MIN_HOLE_SIZE",    _PC_MIN_HOLE_SIZE},
#endif
#ifdef _PC_ALLOC_SIZE_MIN
    {"PC_ALLOC_SIZE_MIN",   _PC_ALLOC_SIZE_MIN},
#endif
#ifdef _PC_REC_INCR_XFER_SIZE
    {"PC_REC_INCR_XFER_SIZE",   _PC_REC_INCR_XFER_SIZE},
#endif
#ifdef _PC_REC_MAX_XFER_SIZE
    {"PC_REC_MAX_XFER_SIZE",    _PC_REC_MAX_XFER_SIZE},
#endif
#ifdef _PC_REC_MIN_XFER_SIZE
    {"PC_REC_MIN_XFER_SIZE",    _PC_REC_MIN_XFER_SIZE},
#endif
#ifdef _PC_REC_XFER_ALIGN
    {"PC_REC_XFER_ALIGN",   _PC_REC_XFER_ALIGN},
#endif
#ifdef _PC_SYMLINK_MAX
    {"PC_SYMLINK_MAX",  _PC_SYMLINK_MAX},
#endif
#ifdef _PC_XATTR_ENABLED
    {"PC_XATTR_ENABLED",    _PC_XATTR_ENABLED},
#endif
#ifdef _PC_XATTR_EXISTS
    {"PC_XATTR_EXISTS", _PC_XATTR_EXISTS},
#endif
#ifdef _PC_TIMESTAMP_RESOLUTION
    {"PC_TIMESTAMP_RESOLUTION", _PC_TIMESTAMP_RESOLUTION},
#endif
};

static int
conv_path_confname(PyObject *arg, int *valuep)
{
    return conv_confname(arg, valuep, posix_constants_pathconf,
                         sizeof(posix_constants_pathconf)
                           / sizeof(struct constdef));
}
#endif


#ifdef HAVE_FPATHCONF
/*[clinic input]
os.fpathconf -> long

    fd: int
    name: path_confname
    /

Return the configuration limit name for the file descriptor fd.

If there is no limit, return -1.
[clinic start generated code]*/

static long
os_fpathconf_impl(PyModuleDef *module, int fd, int name)
/*[clinic end generated code: output=082b2922d4441de7 input=5942a024d3777810]*/
{
    long limit;

    errno = 0;
    limit = fpathconf(fd, name);
    if (limit == -1 && errno != 0)
        posix_error();

    return limit;
}
#endif /* HAVE_FPATHCONF */


#ifdef HAVE_PATHCONF
/*[clinic input]
os.pathconf -> long
    path: path_t(allow_fd='PATH_HAVE_FPATHCONF')
    name: path_confname

Return the configuration limit name for the file or directory path.

If there is no limit, return -1.
On some platforms, path may also be specified as an open file descriptor.
  If this functionality is unavailable, using it raises an exception.
[clinic start generated code]*/

static long
os_pathconf_impl(PyModuleDef *module, path_t *path, int name)
/*[clinic end generated code: output=3713029e9501f5ab input=bc3e2a985af27e5e]*/
{
    long limit;

    errno = 0;
#ifdef HAVE_FPATHCONF
    if (path->fd != -1)
        limit = fpathconf(path->fd, name);
    else
#endif
        limit = pathconf(path->narrow, name);
    if (limit == -1 && errno != 0) {
        if (errno == EINVAL)
            /* could be a path or name problem */
            posix_error();
        else
            path_error(path);
    }

    return limit;
}
#endif /* HAVE_PATHCONF */

#ifdef HAVE_CONFSTR
static struct constdef posix_constants_confstr[] = {
#ifdef _CS_ARCHITECTURE
    {"CS_ARCHITECTURE", _CS_ARCHITECTURE},
#endif
#ifdef _CS_GNU_LIBC_VERSION
    {"CS_GNU_LIBC_VERSION",     _CS_GNU_LIBC_VERSION},
#endif
#ifdef _CS_GNU_LIBPTHREAD_VERSION
    {"CS_GNU_LIBPTHREAD_VERSION",       _CS_GNU_LIBPTHREAD_VERSION},
#endif
#ifdef _CS_HOSTNAME
    {"CS_HOSTNAME",     _CS_HOSTNAME},
#endif
#ifdef _CS_HW_PROVIDER
    {"CS_HW_PROVIDER",  _CS_HW_PROVIDER},
#endif
#ifdef _CS_HW_SERIAL
    {"CS_HW_SERIAL",    _CS_HW_SERIAL},
#endif
#ifdef _CS_INITTAB_NAME
    {"CS_INITTAB_NAME", _CS_INITTAB_NAME},
#endif
#ifdef _CS_LFS64_CFLAGS
    {"CS_LFS64_CFLAGS", _CS_LFS64_CFLAGS},
#endif
#ifdef _CS_LFS64_LDFLAGS
    {"CS_LFS64_LDFLAGS",        _CS_LFS64_LDFLAGS},
#endif
#ifdef _CS_LFS64_LIBS
    {"CS_LFS64_LIBS",   _CS_LFS64_LIBS},
#endif
#ifdef _CS_LFS64_LINTFLAGS
    {"CS_LFS64_LINTFLAGS",      _CS_LFS64_LINTFLAGS},
#endif
#ifdef _CS_LFS_CFLAGS
    {"CS_LFS_CFLAGS",   _CS_LFS_CFLAGS},
#endif
#ifdef _CS_LFS_LDFLAGS
    {"CS_LFS_LDFLAGS",  _CS_LFS_LDFLAGS},
#endif
#ifdef _CS_LFS_LIBS
    {"CS_LFS_LIBS",     _CS_LFS_LIBS},
#endif
#ifdef _CS_LFS_LINTFLAGS
    {"CS_LFS_LINTFLAGS",        _CS_LFS_LINTFLAGS},
#endif
#ifdef _CS_MACHINE
    {"CS_MACHINE",      _CS_MACHINE},
#endif
#ifdef _CS_PATH
    {"CS_PATH", _CS_PATH},
#endif
#ifdef _CS_RELEASE
    {"CS_RELEASE",      _CS_RELEASE},
#endif
#ifdef _CS_SRPC_DOMAIN
    {"CS_SRPC_DOMAIN",  _CS_SRPC_DOMAIN},
#endif
#ifdef _CS_SYSNAME
    {"CS_SYSNAME",      _CS_SYSNAME},
#endif
#ifdef _CS_VERSION
    {"CS_VERSION",      _CS_VERSION},
#endif
#ifdef _CS_XBS5_ILP32_OFF32_CFLAGS
    {"CS_XBS5_ILP32_OFF32_CFLAGS",      _CS_XBS5_ILP32_OFF32_CFLAGS},
#endif
#ifdef _CS_XBS5_ILP32_OFF32_LDFLAGS
    {"CS_XBS5_ILP32_OFF32_LDFLAGS",     _CS_XBS5_ILP32_OFF32_LDFLAGS},
#endif
#ifdef _CS_XBS5_ILP32_OFF32_LIBS
    {"CS_XBS5_ILP32_OFF32_LIBS",        _CS_XBS5_ILP32_OFF32_LIBS},
#endif
#ifdef _CS_XBS5_ILP32_OFF32_LINTFLAGS
    {"CS_XBS5_ILP32_OFF32_LINTFLAGS",   _CS_XBS5_ILP32_OFF32_LINTFLAGS},
#endif
#ifdef _CS_XBS5_ILP32_OFFBIG_CFLAGS
    {"CS_XBS5_ILP32_OFFBIG_CFLAGS",     _CS_XBS5_ILP32_OFFBIG_CFLAGS},
#endif
#ifdef _CS_XBS5_ILP32_OFFBIG_LDFLAGS
    {"CS_XBS5_ILP32_OFFBIG_LDFLAGS",    _CS_XBS5_ILP32_OFFBIG_LDFLAGS},
#endif
#ifdef _CS_XBS5_ILP32_OFFBIG_LIBS
    {"CS_XBS5_ILP32_OFFBIG_LIBS",       _CS_XBS5_ILP32_OFFBIG_LIBS},
#endif
#ifdef _CS_XBS5_ILP32_OFFBIG_LINTFLAGS
    {"CS_XBS5_ILP32_OFFBIG_LINTFLAGS",  _CS_XBS5_ILP32_OFFBIG_LINTFLAGS},
#endif
#ifdef _CS_XBS5_LP64_OFF64_CFLAGS
    {"CS_XBS5_LP64_OFF64_CFLAGS",       _CS_XBS5_LP64_OFF64_CFLAGS},
#endif
#ifdef _CS_XBS5_LP64_OFF64_LDFLAGS
    {"CS_XBS5_LP64_OFF64_LDFLAGS",      _CS_XBS5_LP64_OFF64_LDFLAGS},
#endif
#ifdef _CS_XBS5_LP64_OFF64_LIBS
    {"CS_XBS5_LP64_OFF64_LIBS", _CS_XBS5_LP64_OFF64_LIBS},
#endif
#ifdef _CS_XBS5_LP64_OFF64_LINTFLAGS
    {"CS_XBS5_LP64_OFF64_LINTFLAGS",    _CS_XBS5_LP64_OFF64_LINTFLAGS},
#endif
#ifdef _CS_XBS5_LPBIG_OFFBIG_CFLAGS
    {"CS_XBS5_LPBIG_OFFBIG_CFLAGS",     _CS_XBS5_LPBIG_OFFBIG_CFLAGS},
#endif
#ifdef _CS_XBS5_LPBIG_OFFBIG_LDFLAGS
    {"CS_XBS5_LPBIG_OFFBIG_LDFLAGS",    _CS_XBS5_LPBIG_OFFBIG_LDFLAGS},
#endif
#ifdef _CS_XBS5_LPBIG_OFFBIG_LIBS
    {"CS_XBS5_LPBIG_OFFBIG_LIBS",       _CS_XBS5_LPBIG_OFFBIG_LIBS},
#endif
#ifdef _CS_XBS5_LPBIG_OFFBIG_LINTFLAGS
    {"CS_XBS5_LPBIG_OFFBIG_LINTFLAGS",  _CS_XBS5_LPBIG_OFFBIG_LINTFLAGS},
#endif
#ifdef _MIPS_CS_AVAIL_PROCESSORS
    {"MIPS_CS_AVAIL_PROCESSORS",        _MIPS_CS_AVAIL_PROCESSORS},
#endif
#ifdef _MIPS_CS_BASE
    {"MIPS_CS_BASE",    _MIPS_CS_BASE},
#endif
#ifdef _MIPS_CS_HOSTID
    {"MIPS_CS_HOSTID",  _MIPS_CS_HOSTID},
#endif
#ifdef _MIPS_CS_HW_NAME
    {"MIPS_CS_HW_NAME", _MIPS_CS_HW_NAME},
#endif
#ifdef _MIPS_CS_NUM_PROCESSORS
    {"MIPS_CS_NUM_PROCESSORS",  _MIPS_CS_NUM_PROCESSORS},
#endif
#ifdef _MIPS_CS_OSREL_MAJ
    {"MIPS_CS_OSREL_MAJ",       _MIPS_CS_OSREL_MAJ},
#endif
#ifdef _MIPS_CS_OSREL_MIN
    {"MIPS_CS_OSREL_MIN",       _MIPS_CS_OSREL_MIN},
#endif
#ifdef _MIPS_CS_OSREL_PATCH
    {"MIPS_CS_OSREL_PATCH",     _MIPS_CS_OSREL_PATCH},
#endif
#ifdef _MIPS_CS_OS_NAME
    {"MIPS_CS_OS_NAME", _MIPS_CS_OS_NAME},
#endif
#ifdef _MIPS_CS_OS_PROVIDER
    {"MIPS_CS_OS_PROVIDER",     _MIPS_CS_OS_PROVIDER},
#endif
#ifdef _MIPS_CS_PROCESSORS
    {"MIPS_CS_PROCESSORS",      _MIPS_CS_PROCESSORS},
#endif
#ifdef _MIPS_CS_SERIAL
    {"MIPS_CS_SERIAL",  _MIPS_CS_SERIAL},
#endif
#ifdef _MIPS_CS_VENDOR
    {"MIPS_CS_VENDOR",  _MIPS_CS_VENDOR},
#endif
};

static int
conv_confstr_confname(PyObject *arg, int *valuep)
{
    return conv_confname(arg, valuep, posix_constants_confstr,
                         sizeof(posix_constants_confstr)
                           / sizeof(struct constdef));
}


/*[clinic input]
os.confstr

    name: confstr_confname
    /

Return a string-valued system configuration variable.
[clinic start generated code]*/

static PyObject *
os_confstr_impl(PyModuleDef *module, int name)
/*[clinic end generated code: output=6ff79c9eed8c2daf input=18fb4d0567242e65]*/
{
    PyObject *result = NULL;
    char buffer[255];
    size_t len;

    errno = 0;
    len = confstr(name, buffer, sizeof(buffer));
    if (len == 0) {
        if (errno) {
            posix_error();
            return NULL;
        }
        else {
            Py_RETURN_NONE;
        }
    }

    if (len >= sizeof(buffer)) {
        size_t len2;
        char *buf = PyMem_Malloc(len);
        if (buf == NULL)
            return PyErr_NoMemory();
        len2 = confstr(name, buf, len);
        assert(len == len2);
        result = PyUnicode_DecodeFSDefaultAndSize(buf, len2-1);
        PyMem_Free(buf);
    }
    else
        result = PyUnicode_DecodeFSDefaultAndSize(buffer, len-1);
    return result;
}
#endif /* HAVE_CONFSTR */


#ifdef HAVE_SYSCONF
static struct constdef posix_constants_sysconf[] = {
#ifdef _SC_2_CHAR_TERM
    {"SC_2_CHAR_TERM",  _SC_2_CHAR_TERM},
#endif
#ifdef _SC_2_C_BIND
    {"SC_2_C_BIND",     _SC_2_C_BIND},
#endif
#ifdef _SC_2_C_DEV
    {"SC_2_C_DEV",      _SC_2_C_DEV},
#endif
#ifdef _SC_2_C_VERSION
    {"SC_2_C_VERSION",  _SC_2_C_VERSION},
#endif
#ifdef _SC_2_FORT_DEV
    {"SC_2_FORT_DEV",   _SC_2_FORT_DEV},
#endif
#ifdef _SC_2_FORT_RUN
    {"SC_2_FORT_RUN",   _SC_2_FORT_RUN},
#endif
#ifdef _SC_2_LOCALEDEF
    {"SC_2_LOCALEDEF",  _SC_2_LOCALEDEF},
#endif
#ifdef _SC_2_SW_DEV
    {"SC_2_SW_DEV",     _SC_2_SW_DEV},
#endif
#ifdef _SC_2_UPE
    {"SC_2_UPE",        _SC_2_UPE},
#endif
#ifdef _SC_2_VERSION
    {"SC_2_VERSION",    _SC_2_VERSION},
#endif
#ifdef _SC_ABI_ASYNCHRONOUS_IO
    {"SC_ABI_ASYNCHRONOUS_IO",  _SC_ABI_ASYNCHRONOUS_IO},
#endif
#ifdef _SC_ACL
    {"SC_ACL",  _SC_ACL},
#endif
#ifdef _SC_AIO_LISTIO_MAX
    {"SC_AIO_LISTIO_MAX",       _SC_AIO_LISTIO_MAX},
#endif
#ifdef _SC_AIO_MAX
    {"SC_AIO_MAX",      _SC_AIO_MAX},
#endif
#ifdef _SC_AIO_PRIO_DELTA_MAX
    {"SC_AIO_PRIO_DELTA_MAX",   _SC_AIO_PRIO_DELTA_MAX},
#endif
#ifdef _SC_ARG_MAX
    {"SC_ARG_MAX",      _SC_ARG_MAX},
#endif
#ifdef _SC_ASYNCHRONOUS_IO
    {"SC_ASYNCHRONOUS_IO",      _SC_ASYNCHRONOUS_IO},
#endif
#ifdef _SC_ATEXIT_MAX
    {"SC_ATEXIT_MAX",   _SC_ATEXIT_MAX},
#endif
#ifdef _SC_AUDIT
    {"SC_AUDIT",        _SC_AUDIT},
#endif
#ifdef _SC_AVPHYS_PAGES
    {"SC_AVPHYS_PAGES", _SC_AVPHYS_PAGES},
#endif
#ifdef _SC_BC_BASE_MAX
    {"SC_BC_BASE_MAX",  _SC_BC_BASE_MAX},
#endif
#ifdef _SC_BC_DIM_MAX
    {"SC_BC_DIM_MAX",   _SC_BC_DIM_MAX},
#endif
#ifdef _SC_BC_SCALE_MAX
    {"SC_BC_SCALE_MAX", _SC_BC_SCALE_MAX},
#endif
#ifdef _SC_BC_STRING_MAX
    {"SC_BC_STRING_MAX",        _SC_BC_STRING_MAX},
#endif
#ifdef _SC_CAP
    {"SC_CAP",  _SC_CAP},
#endif
#ifdef _SC_CHARCLASS_NAME_MAX
    {"SC_CHARCLASS_NAME_MAX",   _SC_CHARCLASS_NAME_MAX},
#endif
#ifdef _SC_CHAR_BIT
    {"SC_CHAR_BIT",     _SC_CHAR_BIT},
#endif
#ifdef _SC_CHAR_MAX
    {"SC_CHAR_MAX",     _SC_CHAR_MAX},
#endif
#ifdef _SC_CHAR_MIN
    {"SC_CHAR_MIN",     _SC_CHAR_MIN},
#endif
#ifdef _SC_CHILD_MAX
    {"SC_CHILD_MAX",    _SC_CHILD_MAX},
#endif
#ifdef _SC_CLK_TCK
    {"SC_CLK_TCK",      _SC_CLK_TCK},
#endif
#ifdef _SC_COHER_BLKSZ
    {"SC_COHER_BLKSZ",  _SC_COHER_BLKSZ},
#endif
#ifdef _SC_COLL_WEIGHTS_MAX
    {"SC_COLL_WEIGHTS_MAX",     _SC_COLL_WEIGHTS_MAX},
#endif
#ifdef _SC_DCACHE_ASSOC
    {"SC_DCACHE_ASSOC", _SC_DCACHE_ASSOC},
#endif
#ifdef _SC_DCACHE_BLKSZ
    {"SC_DCACHE_BLKSZ", _SC_DCACHE_BLKSZ},
#endif
#ifdef _SC_DCACHE_LINESZ
    {"SC_DCACHE_LINESZ",        _SC_DCACHE_LINESZ},
#endif
#ifdef _SC_DCACHE_SZ
    {"SC_DCACHE_SZ",    _SC_DCACHE_SZ},
#endif
#ifdef _SC_DCACHE_TBLKSZ
    {"SC_DCACHE_TBLKSZ",        _SC_DCACHE_TBLKSZ},
#endif
#ifdef _SC_DELAYTIMER_MAX
    {"SC_DELAYTIMER_MAX",       _SC_DELAYTIMER_MAX},
#endif
#ifdef _SC_EQUIV_CLASS_MAX
    {"SC_EQUIV_CLASS_MAX",      _SC_EQUIV_CLASS_MAX},
#endif
#ifdef _SC_EXPR_NEST_MAX
    {"SC_EXPR_NEST_MAX",        _SC_EXPR_NEST_MAX},
#endif
#ifdef _SC_FSYNC
    {"SC_FSYNC",        _SC_FSYNC},
#endif
#ifdef _SC_GETGR_R_SIZE_MAX
    {"SC_GETGR_R_SIZE_MAX",     _SC_GETGR_R_SIZE_MAX},
#endif
#ifdef _SC_GETPW_R_SIZE_MAX
    {"SC_GETPW_R_SIZE_MAX",     _SC_GETPW_R_SIZE_MAX},
#endif
#ifdef _SC_ICACHE_ASSOC
    {"SC_ICACHE_ASSOC", _SC_ICACHE_ASSOC},
#endif
#ifdef _SC_ICACHE_BLKSZ
    {"SC_ICACHE_BLKSZ", _SC_ICACHE_BLKSZ},
#endif
#ifdef _SC_ICACHE_LINESZ
    {"SC_ICACHE_LINESZ",        _SC_ICACHE_LINESZ},
#endif
#ifdef _SC_ICACHE_SZ
    {"SC_ICACHE_SZ",    _SC_ICACHE_SZ},
#endif
#ifdef _SC_INF
    {"SC_INF",  _SC_INF},
#endif
#ifdef _SC_INT_MAX
    {"SC_INT_MAX",      _SC_INT_MAX},
#endif
#ifdef _SC_INT_MIN
    {"SC_INT_MIN",      _SC_INT_MIN},
#endif
#ifdef _SC_IOV_MAX
    {"SC_IOV_MAX",      _SC_IOV_MAX},
#endif
#ifdef _SC_IP_SECOPTS
    {"SC_IP_SECOPTS",   _SC_IP_SECOPTS},
#endif
#ifdef _SC_JOB_CONTROL
    {"SC_JOB_CONTROL",  _SC_JOB_CONTROL},
#endif
#ifdef _SC_KERN_POINTERS
    {"SC_KERN_POINTERS",        _SC_KERN_POINTERS},
#endif
#ifdef _SC_KERN_SIM
    {"SC_KERN_SIM",     _SC_KERN_SIM},
#endif
#ifdef _SC_LINE_MAX
    {"SC_LINE_MAX",     _SC_LINE_MAX},
#endif
#ifdef _SC_LOGIN_NAME_MAX
    {"SC_LOGIN_NAME_MAX",       _SC_LOGIN_NAME_MAX},
#endif
#ifdef _SC_LOGNAME_MAX
    {"SC_LOGNAME_MAX",  _SC_LOGNAME_MAX},
#endif
#ifdef _SC_LONG_BIT
    {"SC_LONG_BIT",     _SC_LONG_BIT},
#endif
#ifdef _SC_MAC
    {"SC_MAC",  _SC_MAC},
#endif
#ifdef _SC_MAPPED_FILES
    {"SC_MAPPED_FILES", _SC_MAPPED_FILES},
#endif
#ifdef _SC_MAXPID
    {"SC_MAXPID",       _SC_MAXPID},
#endif
#ifdef _SC_MB_LEN_MAX
    {"SC_MB_LEN_MAX",   _SC_MB_LEN_MAX},
#endif
#ifdef _SC_MEMLOCK
    {"SC_MEMLOCK",      _SC_MEMLOCK},
#endif
#ifdef _SC_MEMLOCK_RANGE
    {"SC_MEMLOCK_RANGE",        _SC_MEMLOCK_RANGE},
#endif
#ifdef _SC_MEMORY_PROTECTION
    {"SC_MEMORY_PROTECTION",    _SC_MEMORY_PROTECTION},
#endif
#ifdef _SC_MESSAGE_PASSING
    {"SC_MESSAGE_PASSING",      _SC_MESSAGE_PASSING},
#endif
#ifdef _SC_MMAP_FIXED_ALIGNMENT
    {"SC_MMAP_FIXED_ALIGNMENT", _SC_MMAP_FIXED_ALIGNMENT},
#endif
#ifdef _SC_MQ_OPEN_MAX
    {"SC_MQ_OPEN_MAX",  _SC_MQ_OPEN_MAX},
#endif
#ifdef _SC_MQ_PRIO_MAX
    {"SC_MQ_PRIO_MAX",  _SC_MQ_PRIO_MAX},
#endif
#ifdef _SC_NACLS_MAX
    {"SC_NACLS_MAX",    _SC_NACLS_MAX},
#endif
#ifdef _SC_NGROUPS_MAX
    {"SC_NGROUPS_MAX",  _SC_NGROUPS_MAX},
#endif
#ifdef _SC_NL_ARGMAX
    {"SC_NL_ARGMAX",    _SC_NL_ARGMAX},
#endif
#ifdef _SC_NL_LANGMAX
    {"SC_NL_LANGMAX",   _SC_NL_LANGMAX},
#endif
#ifdef _SC_NL_MSGMAX
    {"SC_NL_MSGMAX",    _SC_NL_MSGMAX},
#endif
#ifdef _SC_NL_NMAX
    {"SC_NL_NMAX",      _SC_NL_NMAX},
#endif
#ifdef _SC_NL_SETMAX
    {"SC_NL_SETMAX",    _SC_NL_SETMAX},
#endif
#ifdef _SC_NL_TEXTMAX
    {"SC_NL_TEXTMAX",   _SC_NL_TEXTMAX},
#endif
#ifdef _SC_NPROCESSORS_CONF
    {"SC_NPROCESSORS_CONF",     _SC_NPROCESSORS_CONF},
#endif
#ifdef _SC_NPROCESSORS_ONLN
    {"SC_NPROCESSORS_ONLN",     _SC_NPROCESSORS_ONLN},
#endif
#ifdef _SC_NPROC_CONF
    {"SC_NPROC_CONF",   _SC_NPROC_CONF},
#endif
#ifdef _SC_NPROC_ONLN
    {"SC_NPROC_ONLN",   _SC_NPROC_ONLN},
#endif
#ifdef _SC_NZERO
    {"SC_NZERO",        _SC_NZERO},
#endif
#ifdef _SC_OPEN_MAX
    {"SC_OPEN_MAX",     _SC_OPEN_MAX},
#endif
#ifdef _SC_PAGESIZE
    {"SC_PAGESIZE",     _SC_PAGESIZE},
#endif
#ifdef _SC_PAGE_SIZE
    {"SC_PAGE_SIZE",    _SC_PAGE_SIZE},
#endif
#ifdef _SC_PASS_MAX
    {"SC_PASS_MAX",     _SC_PASS_MAX},
#endif
#ifdef _SC_PHYS_PAGES
    {"SC_PHYS_PAGES",   _SC_PHYS_PAGES},
#endif
#ifdef _SC_PII
    {"SC_PII",  _SC_PII},
#endif
#ifdef _SC_PII_INTERNET
    {"SC_PII_INTERNET", _SC_PII_INTERNET},
#endif
#ifdef _SC_PII_INTERNET_DGRAM
    {"SC_PII_INTERNET_DGRAM",   _SC_PII_INTERNET_DGRAM},
#endif
#ifdef _SC_PII_INTERNET_STREAM
    {"SC_PII_INTERNET_STREAM",  _SC_PII_INTERNET_STREAM},
#endif
#ifdef _SC_PII_OSI
    {"SC_PII_OSI",      _SC_PII_OSI},
#endif
#ifdef _SC_PII_OSI_CLTS
    {"SC_PII_OSI_CLTS", _SC_PII_OSI_CLTS},
#endif
#ifdef _SC_PII_OSI_COTS
    {"SC_PII_OSI_COTS", _SC_PII_OSI_COTS},
#endif
#ifdef _SC_PII_OSI_M
    {"SC_PII_OSI_M",    _SC_PII_OSI_M},
#endif
#ifdef _SC_PII_SOCKET
    {"SC_PII_SOCKET",   _SC_PII_SOCKET},
#endif
#ifdef _SC_PII_XTI
    {"SC_PII_XTI",      _SC_PII_XTI},
#endif
#ifdef _SC_POLL
    {"SC_POLL", _SC_POLL},
#endif
#ifdef _SC_PRIORITIZED_IO
    {"SC_PRIORITIZED_IO",       _SC_PRIORITIZED_IO},
#endif
#ifdef _SC_PRIORITY_SCHEDULING
    {"SC_PRIORITY_SCHEDULING",  _SC_PRIORITY_SCHEDULING},
#endif
#ifdef _SC_REALTIME_SIGNALS
    {"SC_REALTIME_SIGNALS",     _SC_REALTIME_SIGNALS},
#endif
#ifdef _SC_RE_DUP_MAX
    {"SC_RE_DUP_MAX",   _SC_RE_DUP_MAX},
#endif
#ifdef _SC_RTSIG_MAX
    {"SC_RTSIG_MAX",    _SC_RTSIG_MAX},
#endif
#ifdef _SC_SAVED_IDS
    {"SC_SAVED_IDS",    _SC_SAVED_IDS},
#endif
#ifdef _SC_SCHAR_MAX
    {"SC_SCHAR_MAX",    _SC_SCHAR_MAX},
#endif
#ifdef _SC_SCHAR_MIN
    {"SC_SCHAR_MIN",    _SC_SCHAR_MIN},
#endif
#ifdef _SC_SELECT
    {"SC_SELECT",       _SC_SELECT},
#endif
#ifdef _SC_SEMAPHORES
    {"SC_SEMAPHORES",   _SC_SEMAPHORES},
#endif
#ifdef _SC_SEM_NSEMS_MAX
    {"SC_SEM_NSEMS_MAX",        _SC_SEM_NSEMS_MAX},
#endif
#ifdef _SC_SEM_VALUE_MAX
    {"SC_SEM_VALUE_MAX",        _SC_SEM_VALUE_MAX},
#endif
#ifdef _SC_SHARED_MEMORY_OBJECTS
    {"SC_SHARED_MEMORY_OBJECTS",        _SC_SHARED_MEMORY_OBJECTS},
#endif
#ifdef _SC_SHRT_MAX
    {"SC_SHRT_MAX",     _SC_SHRT_MAX},
#endif
#ifdef _SC_SHRT_MIN
    {"SC_SHRT_MIN",     _SC_SHRT_MIN},
#endif
#ifdef _SC_SIGQUEUE_MAX
    {"SC_SIGQUEUE_MAX", _SC_SIGQUEUE_MAX},
#endif
#ifdef _SC_SIGRT_MAX
    {"SC_SIGRT_MAX",    _SC_SIGRT_MAX},
#endif
#ifdef _SC_SIGRT_MIN
    {"SC_SIGRT_MIN",    _SC_SIGRT_MIN},
#endif
#ifdef _SC_SOFTPOWER
    {"SC_SOFTPOWER",    _SC_SOFTPOWER},
#endif
#ifdef _SC_SPLIT_CACHE
    {"SC_SPLIT_CACHE",  _SC_SPLIT_CACHE},
#endif
#ifdef _SC_SSIZE_MAX
    {"SC_SSIZE_MAX",    _SC_SSIZE_MAX},
#endif
#ifdef _SC_STACK_PROT
    {"SC_STACK_PROT",   _SC_STACK_PROT},
#endif
#ifdef _SC_STREAM_MAX
    {"SC_STREAM_MAX",   _SC_STREAM_MAX},
#endif
#ifdef _SC_SYNCHRONIZED_IO
    {"SC_SYNCHRONIZED_IO",      _SC_SYNCHRONIZED_IO},
#endif
#ifdef _SC_THREADS
    {"SC_THREADS",      _SC_THREADS},
#endif
#ifdef _SC_THREAD_ATTR_STACKADDR
    {"SC_THREAD_ATTR_STACKADDR",        _SC_THREAD_ATTR_STACKADDR},
#endif
#ifdef _SC_THREAD_ATTR_STACKSIZE
    {"SC_THREAD_ATTR_STACKSIZE",        _SC_THREAD_ATTR_STACKSIZE},
#endif
#ifdef _SC_THREAD_DESTRUCTOR_ITERATIONS
    {"SC_THREAD_DESTRUCTOR_ITERATIONS", _SC_THREAD_DESTRUCTOR_ITERATIONS},
#endif
#ifdef _SC_THREAD_KEYS_MAX
    {"SC_THREAD_KEYS_MAX",      _SC_THREAD_KEYS_MAX},
#endif
#ifdef _SC_THREAD_PRIORITY_SCHEDULING
    {"SC_THREAD_PRIORITY_SCHEDULING",   _SC_THREAD_PRIORITY_SCHEDULING},
#endif
#ifdef _SC_THREAD_PRIO_INHERIT
    {"SC_THREAD_PRIO_INHERIT",  _SC_THREAD_PRIO_INHERIT},
#endif
#ifdef _SC_THREAD_PRIO_PROTECT
    {"SC_THREAD_PRIO_PROTECT",  _SC_THREAD_PRIO_PROTECT},
#endif
#ifdef _SC_THREAD_PROCESS_SHARED
    {"SC_THREAD_PROCESS_SHARED",        _SC_THREAD_PROCESS_SHARED},
#endif
#ifdef _SC_THREAD_SAFE_FUNCTIONS
    {"SC_THREAD_SAFE_FUNCTIONS",        _SC_THREAD_SAFE_FUNCTIONS},
#endif
#ifdef _SC_THREAD_STACK_MIN
    {"SC_THREAD_STACK_MIN",     _SC_THREAD_STACK_MIN},
#endif
#ifdef _SC_THREAD_THREADS_MAX
    {"SC_THREAD_THREADS_MAX",   _SC_THREAD_THREADS_MAX},
#endif
#ifdef _SC_TIMERS
    {"SC_TIMERS",       _SC_TIMERS},
#endif
#ifdef _SC_TIMER_MAX
    {"SC_TIMER_MAX",    _SC_TIMER_MAX},
#endif
#ifdef _SC_TTY_NAME_MAX
    {"SC_TTY_NAME_MAX", _SC_TTY_NAME_MAX},
#endif
#ifdef _SC_TZNAME_MAX
    {"SC_TZNAME_MAX",   _SC_TZNAME_MAX},
#endif
#ifdef _SC_T_IOV_MAX
    {"SC_T_IOV_MAX",    _SC_T_IOV_MAX},
#endif
#ifdef _SC_UCHAR_MAX
    {"SC_UCHAR_MAX",    _SC_UCHAR_MAX},
#endif
#ifdef _SC_UINT_MAX
    {"SC_UINT_MAX",     _SC_UINT_MAX},
#endif
#ifdef _SC_UIO_MAXIOV
    {"SC_UIO_MAXIOV",   _SC_UIO_MAXIOV},
#endif
#ifdef _SC_ULONG_MAX
    {"SC_ULONG_MAX",    _SC_ULONG_MAX},
#endif
#ifdef _SC_USHRT_MAX
    {"SC_USHRT_MAX",    _SC_USHRT_MAX},
#endif
#ifdef _SC_VERSION
    {"SC_VERSION",      _SC_VERSION},
#endif
#ifdef _SC_WORD_BIT
    {"SC_WORD_BIT",     _SC_WORD_BIT},
#endif
#ifdef _SC_XBS5_ILP32_OFF32
    {"SC_XBS5_ILP32_OFF32",     _SC_XBS5_ILP32_OFF32},
#endif
#ifdef _SC_XBS5_ILP32_OFFBIG
    {"SC_XBS5_ILP32_OFFBIG",    _SC_XBS5_ILP32_OFFBIG},
#endif
#ifdef _SC_XBS5_LP64_OFF64
    {"SC_XBS5_LP64_OFF64",      _SC_XBS5_LP64_OFF64},
#endif
#ifdef _SC_XBS5_LPBIG_OFFBIG
    {"SC_XBS5_LPBIG_OFFBIG",    _SC_XBS5_LPBIG_OFFBIG},
#endif
#ifdef _SC_XOPEN_CRYPT
    {"SC_XOPEN_CRYPT",  _SC_XOPEN_CRYPT},
#endif
#ifdef _SC_XOPEN_ENH_I18N
    {"SC_XOPEN_ENH_I18N",       _SC_XOPEN_ENH_I18N},
#endif
#ifdef _SC_XOPEN_LEGACY
    {"SC_XOPEN_LEGACY", _SC_XOPEN_LEGACY},
#endif
#ifdef _SC_XOPEN_REALTIME
    {"SC_XOPEN_REALTIME",       _SC_XOPEN_REALTIME},
#endif
#ifdef _SC_XOPEN_REALTIME_THREADS
    {"SC_XOPEN_REALTIME_THREADS",       _SC_XOPEN_REALTIME_THREADS},
#endif
#ifdef _SC_XOPEN_SHM
    {"SC_XOPEN_SHM",    _SC_XOPEN_SHM},
#endif
#ifdef _SC_XOPEN_UNIX
    {"SC_XOPEN_UNIX",   _SC_XOPEN_UNIX},
#endif
#ifdef _SC_XOPEN_VERSION
    {"SC_XOPEN_VERSION",        _SC_XOPEN_VERSION},
#endif
#ifdef _SC_XOPEN_XCU_VERSION
    {"SC_XOPEN_XCU_VERSION",    _SC_XOPEN_XCU_VERSION},
#endif
#ifdef _SC_XOPEN_XPG2
    {"SC_XOPEN_XPG2",   _SC_XOPEN_XPG2},
#endif
#ifdef _SC_XOPEN_XPG3
    {"SC_XOPEN_XPG3",   _SC_XOPEN_XPG3},
#endif
#ifdef _SC_XOPEN_XPG4
    {"SC_XOPEN_XPG4",   _SC_XOPEN_XPG4},
#endif
};

static int
conv_sysconf_confname(PyObject *arg, int *valuep)
{
    return conv_confname(arg, valuep, posix_constants_sysconf,
                         sizeof(posix_constants_sysconf)
                           / sizeof(struct constdef));
}


/*[clinic input]
os.sysconf -> long
    name: sysconf_confname
    /

Return an integer-valued system configuration variable.
[clinic start generated code]*/

static long
os_sysconf_impl(PyModuleDef *module, int name)
/*[clinic end generated code: output=ed567306f58d69c4 input=279e3430a33f29e4]*/
{
    long value;

    errno = 0;
    value = sysconf(name);
    if (value == -1 && errno != 0)
        posix_error();
    return value;
}
#endif /* HAVE_SYSCONF */


/* This code is used to ensure that the tables of configuration value names
 * are in sorted order as required by conv_confname(), and also to build
 * the exported dictionaries that are used to publish information about the
 * names available on the host platform.
 *
 * Sorting the table at runtime ensures that the table is properly ordered
 * when used, even for platforms we're not able to test on.  It also makes
 * it easier to add additional entries to the tables.
 */

static int
cmp_constdefs(const void *v1,  const void *v2)
{
    const struct constdef *c1 =
    (const struct constdef *) v1;
    const struct constdef *c2 =
    (const struct constdef *) v2;

    return strcmp(c1->name, c2->name);
}

static int
setup_confname_table(struct constdef *table, size_t tablesize,
                     char *tablename, PyObject *module)
{
    PyObject *d = NULL;
    size_t i;

    qsort(table, tablesize, sizeof(struct constdef), cmp_constdefs);
    d = PyDict_New();
    if (d == NULL)
        return -1;

    for (i=0; i < tablesize; ++i) {
        PyObject *o = PyLong_FromLong(table[i].value);
        if (o == NULL || PyDict_SetItemString(d, table[i].name, o) == -1) {
            Py_XDECREF(o);
            Py_DECREF(d);
            return -1;
        }
        Py_DECREF(o);
    }
    return PyModule_AddObject(module, tablename, d);
}

/* Return -1 on failure, 0 on success. */
static int
setup_confname_tables(PyObject *module)
{
#if defined(HAVE_FPATHCONF) || defined(HAVE_PATHCONF)
    if (setup_confname_table(posix_constants_pathconf,
                             sizeof(posix_constants_pathconf)
                               / sizeof(struct constdef),
                             "pathconf_names", module))
        return -1;
#endif
#ifdef HAVE_CONFSTR
    if (setup_confname_table(posix_constants_confstr,
                             sizeof(posix_constants_confstr)
                               / sizeof(struct constdef),
                             "confstr_names", module))
        return -1;
#endif
#ifdef HAVE_SYSCONF
    if (setup_confname_table(posix_constants_sysconf,
                             sizeof(posix_constants_sysconf)
                               / sizeof(struct constdef),
                             "sysconf_names", module))
        return -1;
#endif
    return 0;
}


/*[clinic input]
os.abort

Abort the interpreter immediately.

This function 'dumps core' or otherwise fails in the hardest way possible
on the hosting operating system.  This function never returns.
[clinic start generated code]*/

static PyObject *
os_abort_impl(PyModuleDef *module)
/*[clinic end generated code: output=486bb96647c299b3 input=cf2c7d98bc504047]*/
{
    abort();
    /*NOTREACHED*/
    Py_FatalError("abort() called from Python code didn't abort!");
    return NULL;
}

#ifdef MS_WINDOWS
/* AC 3.5: change to path_t? but that might change exceptions */
PyDoc_STRVAR(win32_startfile__doc__,
"startfile(filepath [, operation])\n\
\n\
Start a file with its associated application.\n\
\n\
When \"operation\" is not specified or \"open\", this acts like\n\
double-clicking the file in Explorer, or giving the file name as an\n\
argument to the DOS \"start\" command: the file is opened with whatever\n\
application (if any) its extension is associated.\n\
When another \"operation\" is given, it specifies what should be done with\n\
the file.  A typical operation is \"print\".\n\
\n\
startfile returns as soon as the associated application is launched.\n\
There is no option to wait for the application to close, and no way\n\
to retrieve the application's exit status.\n\
\n\
The filepath is relative to the current directory.  If you want to use\n\
an absolute path, make sure the first character is not a slash (\"/\");\n\
the underlying Win32 ShellExecute function doesn't work if it is.");

/* Grab ShellExecute dynamically from shell32 */
static int has_ShellExecute = -1;
static HINSTANCE (CALLBACK *Py_ShellExecuteA)(HWND, LPCSTR, LPCSTR, LPCSTR,
                                              LPCSTR, INT);
static HINSTANCE (CALLBACK *Py_ShellExecuteW)(HWND, LPCWSTR, LPCWSTR, LPCWSTR,
                                              LPCWSTR, INT);
static int
check_ShellExecute()
{
    HINSTANCE hShell32;

    /* only recheck */
    if (-1 == has_ShellExecute) {
        Py_BEGIN_ALLOW_THREADS
        hShell32 = LoadLibraryW(L"SHELL32");
        Py_END_ALLOW_THREADS
        if (hShell32) {
            *(FARPROC*)&Py_ShellExecuteA = GetProcAddress(hShell32,
                                            "ShellExecuteA");
            *(FARPROC*)&Py_ShellExecuteW = GetProcAddress(hShell32,
                                            "ShellExecuteW");
            has_ShellExecute = Py_ShellExecuteA &&
                               Py_ShellExecuteW;
        } else {
            has_ShellExecute = 0;
        }
    }
    return has_ShellExecute;
}


static PyObject *
win32_startfile(PyObject *self, PyObject *args)
{
    PyObject *ofilepath;
    char *filepath;
    char *operation = NULL;
    wchar_t *wpath, *woperation;
    HINSTANCE rc;

    PyObject *unipath, *uoperation = NULL;

    if(!check_ShellExecute()) {
        /* If the OS doesn't have ShellExecute, return a
           NotImplementedError. */
        return PyErr_Format(PyExc_NotImplementedError,
            "startfile not available on this platform");
    }

    if (!PyArg_ParseTuple(args, "U|s:startfile",
                          &unipath, &operation)) {
        PyErr_Clear();
        goto normal;
    }

    if (operation) {
        uoperation = PyUnicode_DecodeASCII(operation,
                                           strlen(operation), NULL);
        if (!uoperation) {
            PyErr_Clear();
            operation = NULL;
            goto normal;
        }
    }

    wpath = PyUnicode_AsUnicode(unipath);
    if (wpath == NULL)
        goto normal;
    if (uoperation) {
        woperation = PyUnicode_AsUnicode(uoperation);
        if (woperation == NULL)
            goto normal;
    }
    else
        woperation = NULL;

    Py_BEGIN_ALLOW_THREADS
    rc = Py_ShellExecuteW((HWND)0, woperation, wpath,
                          NULL, NULL, SW_SHOWNORMAL);
    Py_END_ALLOW_THREADS

    Py_XDECREF(uoperation);
    if (rc <= (HINSTANCE)32) {
        win32_error_object("startfile", unipath);
        return NULL;
    }
    Py_INCREF(Py_None);
    return Py_None;

normal:
    if (!PyArg_ParseTuple(args, "O&|s:startfile",
                          PyUnicode_FSConverter, &ofilepath,
                          &operation))
        return NULL;
    if (win32_warn_bytes_api()) {
        Py_DECREF(ofilepath);
        return NULL;
    }
    filepath = PyBytes_AsString(ofilepath);
    Py_BEGIN_ALLOW_THREADS
    rc = Py_ShellExecuteA((HWND)0, operation, filepath,
                          NULL, NULL, SW_SHOWNORMAL);
    Py_END_ALLOW_THREADS
    if (rc <= (HINSTANCE)32) {
        PyObject *errval = win32_error("startfile", filepath);
        Py_DECREF(ofilepath);
        return errval;
    }
    Py_DECREF(ofilepath);
    Py_INCREF(Py_None);
    return Py_None;
}
#endif /* MS_WINDOWS */


#ifdef HAVE_GETLOADAVG
/*[clinic input]
os.getloadavg

Return average recent system load information.

Return the number of processes in the system run queue averaged over
the last 1, 5, and 15 minutes as a tuple of three floats.
Raises OSError if the load average was unobtainable.
[clinic start generated code]*/

static PyObject *
os_getloadavg_impl(PyModuleDef *module)
/*[clinic end generated code: output=2b64c5b675d74c14 input=3d6d826b76d8a34e]*/
{
    double loadavg[3];
    if (getloadavg(loadavg, 3)!=3) {
        PyErr_SetString(PyExc_OSError, "Load averages are unobtainable");
        return NULL;
    } else
        return Py_BuildValue("ddd", loadavg[0], loadavg[1], loadavg[2]);
}
#endif /* HAVE_GETLOADAVG */


/*[clinic input]
os.device_encoding
    fd: int

Return a string describing the encoding of a terminal's file descriptor.

The file descriptor must be attached to a terminal.
If the device is not a terminal, return None.
[clinic start generated code]*/

static PyObject *
os_device_encoding_impl(PyModuleDef *module, int fd)
/*[clinic end generated code: output=34f14e33468419c1 input=9e1d4a42b66df312]*/
{
    return _Py_device_encoding(fd);
}


#ifdef HAVE_SETRESUID
/*[clinic input]
os.setresuid

    ruid: uid_t
    euid: uid_t
    suid: uid_t
    /

Set the current process's real, effective, and saved user ids.
[clinic start generated code]*/

static PyObject *
os_setresuid_impl(PyModuleDef *module, uid_t ruid, uid_t euid, uid_t suid)
/*[clinic end generated code: output=92cc330812c6ed0f input=9e33cb79a82792f3]*/
{
    if (setresuid(ruid, euid, suid) < 0)
        return posix_error();
    Py_RETURN_NONE;
}
#endif /* HAVE_SETRESUID */


#ifdef HAVE_SETRESGID
/*[clinic input]
os.setresgid

    rgid: gid_t
    egid: gid_t
    sgid: gid_t
    /

Set the current process's real, effective, and saved group ids.
[clinic start generated code]*/

static PyObject *
os_setresgid_impl(PyModuleDef *module, gid_t rgid, gid_t egid, gid_t sgid)
/*[clinic end generated code: output=e91dc4842a604429 input=33e9e0785ef426b1]*/
{
    if (setresgid(rgid, egid, sgid) < 0)
        return posix_error();
    Py_RETURN_NONE;
}
#endif /* HAVE_SETRESGID */


#ifdef HAVE_GETRESUID
/*[clinic input]
os.getresuid

Return a tuple of the current process's real, effective, and saved user ids.
[clinic start generated code]*/

static PyObject *
os_getresuid_impl(PyModuleDef *module)
/*[clinic end generated code: output=9ddef62faae8e477 input=41ccfa8e1f6517ad]*/
{
    uid_t ruid, euid, suid;
    if (getresuid(&ruid, &euid, &suid) < 0)
        return posix_error();
    return Py_BuildValue("(NNN)", _PyLong_FromUid(ruid),
                                  _PyLong_FromUid(euid),
                                  _PyLong_FromUid(suid));
}
#endif /* HAVE_GETRESUID */


#ifdef HAVE_GETRESGID
/*[clinic input]
os.getresgid

Return a tuple of the current process's real, effective, and saved group ids.
[clinic start generated code]*/

static PyObject *
os_getresgid_impl(PyModuleDef *module)
/*[clinic end generated code: output=e1a553cbcf16234c input=517e68db9ca32df6]*/
{
    gid_t rgid, egid, sgid;
    if (getresgid(&rgid, &egid, &sgid) < 0)
        return posix_error();
    return Py_BuildValue("(NNN)", _PyLong_FromGid(rgid),
                                  _PyLong_FromGid(egid),
                                  _PyLong_FromGid(sgid));
}
#endif /* HAVE_GETRESGID */


#ifdef USE_XATTRS
/*[clinic input]
os.getxattr

    path: path_t(allow_fd=True)
    attribute: path_t
    *
    follow_symlinks: bool = True

Return the value of extended attribute attribute on path.

path may be either a string or an open file descriptor.
If follow_symlinks is False, and the last element of the path is a symbolic
  link, getxattr will examine the symbolic link itself instead of the file
  the link points to.

[clinic start generated code]*/

static PyObject *
os_getxattr_impl(PyModuleDef *module, path_t *path, path_t *attribute,
                 int follow_symlinks)
/*[clinic end generated code: output=cf2cede74bd5d412 input=8c8ea3bab78d89c2]*/
{
    Py_ssize_t i;
    PyObject *buffer = NULL;

    if (fd_and_follow_symlinks_invalid("getxattr", path->fd, follow_symlinks))
        return NULL;

    for (i = 0; ; i++) {
        void *ptr;
        ssize_t result;
        static Py_ssize_t buffer_sizes[] = {128, XATTR_SIZE_MAX, 0};
        Py_ssize_t buffer_size = buffer_sizes[i];
        if (!buffer_size) {
            path_error(path);
            return NULL;
        }
        buffer = PyBytes_FromStringAndSize(NULL, buffer_size);
        if (!buffer)
            return NULL;
        ptr = PyBytes_AS_STRING(buffer);

        Py_BEGIN_ALLOW_THREADS;
        if (path->fd >= 0)
            result = fgetxattr(path->fd, attribute->narrow, ptr, buffer_size);
        else if (follow_symlinks)
            result = getxattr(path->narrow, attribute->narrow, ptr, buffer_size);
        else
            result = lgetxattr(path->narrow, attribute->narrow, ptr, buffer_size);
        Py_END_ALLOW_THREADS;

        if (result < 0) {
            Py_DECREF(buffer);
            if (errno == ERANGE)
                continue;
            path_error(path);
            return NULL;
        }

        if (result != buffer_size) {
            /* Can only shrink. */
            _PyBytes_Resize(&buffer, result);
        }
        break;
    }

    return buffer;
}


/*[clinic input]
os.setxattr

    path: path_t(allow_fd=True)
    attribute: path_t
    value: Py_buffer
    flags: int = 0
    *
    follow_symlinks: bool = True

Set extended attribute attribute on path to value.

path may be either a string or an open file descriptor.
If follow_symlinks is False, and the last element of the path is a symbolic
  link, setxattr will modify the symbolic link itself instead of the file
  the link points to.

[clinic start generated code]*/

static PyObject *
os_setxattr_impl(PyModuleDef *module, path_t *path, path_t *attribute,
                 Py_buffer *value, int flags, int follow_symlinks)
/*[clinic end generated code: output=1b395ef82880fea0 input=f0d26833992015c2]*/
{
    ssize_t result;

    if (fd_and_follow_symlinks_invalid("setxattr", path->fd, follow_symlinks))
        return NULL;

    Py_BEGIN_ALLOW_THREADS;
    if (path->fd > -1)
        result = fsetxattr(path->fd, attribute->narrow,
                           value->buf, value->len, flags);
    else if (follow_symlinks)
        result = setxattr(path->narrow, attribute->narrow,
                           value->buf, value->len, flags);
    else
        result = lsetxattr(path->narrow, attribute->narrow,
                           value->buf, value->len, flags);
    Py_END_ALLOW_THREADS;

    if (result) {
        path_error(path);
        return NULL;
    }

    Py_RETURN_NONE;
}


/*[clinic input]
os.removexattr

    path: path_t(allow_fd=True)
    attribute: path_t
    *
    follow_symlinks: bool = True

Remove extended attribute attribute on path.

path may be either a string or an open file descriptor.
If follow_symlinks is False, and the last element of the path is a symbolic
  link, removexattr will modify the symbolic link itself instead of the file
  the link points to.

[clinic start generated code]*/

static PyObject *
os_removexattr_impl(PyModuleDef *module, path_t *path, path_t *attribute,
                    int follow_symlinks)
/*[clinic end generated code: output=f92bb39ab992650d input=cdb54834161e3329]*/
{
    ssize_t result;

    if (fd_and_follow_symlinks_invalid("removexattr", path->fd, follow_symlinks))
        return NULL;

    Py_BEGIN_ALLOW_THREADS;
    if (path->fd > -1)
        result = fremovexattr(path->fd, attribute->narrow);
    else if (follow_symlinks)
        result = removexattr(path->narrow, attribute->narrow);
    else
        result = lremovexattr(path->narrow, attribute->narrow);
    Py_END_ALLOW_THREADS;

    if (result) {
        return path_error(path);
    }

    Py_RETURN_NONE;
}


/*[clinic input]
os.listxattr

    path: path_t(allow_fd=True, nullable=True) = None
    *
    follow_symlinks: bool = True

Return a list of extended attributes on path.

path may be either None, a string, or an open file descriptor.
if path is None, listxattr will examine the current directory.
If follow_symlinks is False, and the last element of the path is a symbolic
  link, listxattr will examine the symbolic link itself instead of the file
  the link points to.
[clinic start generated code]*/

static PyObject *
os_listxattr_impl(PyModuleDef *module, path_t *path, int follow_symlinks)
/*[clinic end generated code: output=a87ad6ce56e42a4f input=08cca53ac0b07c13]*/
{
    Py_ssize_t i;
    PyObject *result = NULL;
    const char *name;
    char *buffer = NULL;

    if (fd_and_follow_symlinks_invalid("listxattr", path->fd, follow_symlinks))
        goto exit;

    name = path->narrow ? path->narrow : ".";

    for (i = 0; ; i++) {
        char *start, *trace, *end;
        ssize_t length;
        static Py_ssize_t buffer_sizes[] = { 256, XATTR_LIST_MAX, 0 };
        Py_ssize_t buffer_size = buffer_sizes[i];
        if (!buffer_size) {
            /* ERANGE */
            path_error(path);
            break;
        }
        buffer = PyMem_MALLOC(buffer_size);
        if (!buffer) {
            PyErr_NoMemory();
            break;
        }

        Py_BEGIN_ALLOW_THREADS;
        if (path->fd > -1)
            length = flistxattr(path->fd, buffer, buffer_size);
        else if (follow_symlinks)
            length = listxattr(name, buffer, buffer_size);
        else
            length = llistxattr(name, buffer, buffer_size);
        Py_END_ALLOW_THREADS;

        if (length < 0) {
            if (errno == ERANGE) {
                PyMem_FREE(buffer);
                buffer = NULL;
                continue;
            }
            path_error(path);
            break;
        }

        result = PyList_New(0);
        if (!result) {
            goto exit;
        }

        end = buffer + length;
        for (trace = start = buffer; trace != end; trace++) {
            if (!*trace) {
                int error;
                PyObject *attribute = PyUnicode_DecodeFSDefaultAndSize(start,
                                                                 trace - start);
                if (!attribute) {
                    Py_DECREF(result);
                    result = NULL;
                    goto exit;
                }
                error = PyList_Append(result, attribute);
                Py_DECREF(attribute);
                if (error) {
                    Py_DECREF(result);
                    result = NULL;
                    goto exit;
                }
                start = trace + 1;
            }
        }
    break;
    }
exit:
    if (buffer)
        PyMem_FREE(buffer);
    return result;
}
#endif /* USE_XATTRS */


/*[clinic input]
os.urandom

    size: Py_ssize_t
    /

Return a bytes object containing random bytes suitable for cryptographic use.
[clinic start generated code]*/

static PyObject *
os_urandom_impl(PyModuleDef *module, Py_ssize_t size)
/*[clinic end generated code: output=e0011f021501f03b input=4067cdb1b6776c29]*/
{
    PyObject *bytes;
    int result;

    if (size < 0)
        return PyErr_Format(PyExc_ValueError,
                            "negative argument not allowed");
    bytes = PyBytes_FromStringAndSize(NULL, size);
    if (bytes == NULL)
        return NULL;

    result = _PyOS_URandom(PyBytes_AS_STRING(bytes),
                        PyBytes_GET_SIZE(bytes));
    if (result == -1) {
        Py_DECREF(bytes);
        return NULL;
    }
    return bytes;
}

/* Terminal size querying */

static PyTypeObject TerminalSizeType;

PyDoc_STRVAR(TerminalSize_docstring,
    "A tuple of (columns, lines) for holding terminal window size");

static PyStructSequence_Field TerminalSize_fields[] = {
    {"columns", "width of the terminal window in characters"},
    {"lines", "height of the terminal window in characters"},
    {NULL, NULL}
};

static PyStructSequence_Desc TerminalSize_desc = {
    "os.terminal_size",
    TerminalSize_docstring,
    TerminalSize_fields,
    2,
};

#if defined(TERMSIZE_USE_CONIO) || defined(TERMSIZE_USE_IOCTL)
/* AC 3.5: fd should accept None */
PyDoc_STRVAR(termsize__doc__,
    "Return the size of the terminal window as (columns, lines).\n"        \
    "\n"                                                                   \
    "The optional argument fd (default standard output) specifies\n"       \
    "which file descriptor should be queried.\n"                           \
    "\n"                                                                   \
    "If the file descriptor is not connected to a terminal, an OSError\n"  \
    "is thrown.\n"                                                         \
    "\n"                                                                   \
    "This function will only be defined if an implementation is\n"         \
    "available for this system.\n"                                         \
    "\n"                                                                   \
    "shutil.get_terminal_size is the high-level function which should \n"  \
    "normally be used, os.get_terminal_size is the low-level implementation.");

static PyObject*
get_terminal_size(PyObject *self, PyObject *args)
{
    int columns, lines;
    PyObject *termsize;

    int fd = fileno(stdout);
    /* Under some conditions stdout may not be connected and
     * fileno(stdout) may point to an invalid file descriptor. For example
     * GUI apps don't have valid standard streams by default.
     *
     * If this happens, and the optional fd argument is not present,
     * the ioctl below will fail returning EBADF. This is what we want.
     */

    if (!PyArg_ParseTuple(args, "|i", &fd))
        return NULL;

#ifdef TERMSIZE_USE_IOCTL
    {
        struct winsize w;
        if (ioctl(fd, TIOCGWINSZ, &w))
            return PyErr_SetFromErrno(PyExc_OSError);
        columns = w.ws_col;
        lines = w.ws_row;
    }
#endif /* TERMSIZE_USE_IOCTL */

#ifdef TERMSIZE_USE_CONIO
    {
        DWORD nhandle;
        HANDLE handle;
        CONSOLE_SCREEN_BUFFER_INFO csbi;
        switch (fd) {
        case 0: nhandle = STD_INPUT_HANDLE;
            break;
        case 1: nhandle = STD_OUTPUT_HANDLE;
            break;
        case 2: nhandle = STD_ERROR_HANDLE;
            break;
        default:
            return PyErr_Format(PyExc_ValueError, "bad file descriptor");
        }
        handle = GetStdHandle(nhandle);
        if (handle == NULL)
            return PyErr_Format(PyExc_OSError, "handle cannot be retrieved");
        if (handle == INVALID_HANDLE_VALUE)
            return PyErr_SetFromWindowsErr(0);

        if (!GetConsoleScreenBufferInfo(handle, &csbi))
            return PyErr_SetFromWindowsErr(0);

        columns = csbi.srWindow.Right - csbi.srWindow.Left + 1;
        lines = csbi.srWindow.Bottom - csbi.srWindow.Top + 1;
    }
#endif /* TERMSIZE_USE_CONIO */

    termsize = PyStructSequence_New(&TerminalSizeType);
    if (termsize == NULL)
        return NULL;
    PyStructSequence_SET_ITEM(termsize, 0, PyLong_FromLong(columns));
    PyStructSequence_SET_ITEM(termsize, 1, PyLong_FromLong(lines));
    if (PyErr_Occurred()) {
        Py_DECREF(termsize);
        return NULL;
    }
    return termsize;
}
#endif /* defined(TERMSIZE_USE_CONIO) || defined(TERMSIZE_USE_IOCTL) */


/*[clinic input]
os.cpu_count

Return the number of CPUs in the system; return None if indeterminable.
[clinic start generated code]*/

static PyObject *
os_cpu_count_impl(PyModuleDef *module)
/*[clinic end generated code: output=c59ee7f6bce832b8 input=d55e2f8f3823a628]*/
{
    int ncpu = 0;
#ifdef MS_WINDOWS
    SYSTEM_INFO sysinfo;
    GetSystemInfo(&sysinfo);
    ncpu = sysinfo.dwNumberOfProcessors;
#elif defined(__hpux)
    ncpu = mpctl(MPC_GETNUMSPUS, NULL, NULL);
#elif defined(HAVE_SYSCONF) && defined(_SC_NPROCESSORS_ONLN)
    ncpu = sysconf(_SC_NPROCESSORS_ONLN);
#elif defined(__DragonFly__) || \
      defined(__OpenBSD__)   || \
      defined(__FreeBSD__)   || \
      defined(__NetBSD__)    || \
      defined(__APPLE__)
    int mib[2];
    size_t len = sizeof(ncpu);
    mib[0] = CTL_HW;
    mib[1] = HW_NCPU;
    if (sysctl(mib, 2, &ncpu, &len, NULL, 0) != 0)
        ncpu = 0;
#endif
    if (ncpu >= 1)
        return PyLong_FromLong(ncpu);
    else
        Py_RETURN_NONE;
}


/*[clinic input]
os.get_inheritable -> bool

    fd: int
    /

Get the close-on-exe flag of the specified file descriptor.
[clinic start generated code]*/

static int
os_get_inheritable_impl(PyModuleDef *module, int fd)
/*[clinic end generated code: output=36110bb36efaa21e input=89ac008dc9ab6b95]*/
{
    int return_value;
    if (!_PyVerify_fd(fd)) {
        posix_error();
        return -1;
    }

    _Py_BEGIN_SUPPRESS_IPH
    return_value = _Py_get_inheritable(fd);
    _Py_END_SUPPRESS_IPH
    return return_value;
}


/*[clinic input]
os.set_inheritable
    fd: int
    inheritable: int
    /

Set the inheritable flag of the specified file descriptor.
[clinic start generated code]*/

static PyObject *
os_set_inheritable_impl(PyModuleDef *module, int fd, int inheritable)
/*[clinic end generated code: output=2ac5c6ce8623f045 input=9ceaead87a1e2402]*/
{
    int result;
    if (!_PyVerify_fd(fd))
        return posix_error();

    _Py_BEGIN_SUPPRESS_IPH
    result = _Py_set_inheritable(fd, inheritable, NULL);
    _Py_END_SUPPRESS_IPH
    if (result < 0)
        return NULL;
    Py_RETURN_NONE;
}


#ifdef MS_WINDOWS
/*[clinic input]
os.get_handle_inheritable -> bool
    handle: Py_intptr_t
    /

Get the close-on-exe flag of the specified file descriptor.
[clinic start generated code]*/

static int
os_get_handle_inheritable_impl(PyModuleDef *module, Py_intptr_t handle)
/*[clinic end generated code: output=3b7b3e1b43f312b6 input=5f7759443aae3dc5]*/
{
    DWORD flags;

    if (!GetHandleInformation((HANDLE)handle, &flags)) {
        PyErr_SetFromWindowsErr(0);
        return -1;
    }

    return flags & HANDLE_FLAG_INHERIT;
}


/*[clinic input]
os.set_handle_inheritable
    handle: Py_intptr_t
    inheritable: bool
    /

Set the inheritable flag of the specified handle.
[clinic start generated code]*/

static PyObject *
os_set_handle_inheritable_impl(PyModuleDef *module, Py_intptr_t handle,
                               int inheritable)
/*[clinic end generated code: output=d2e111a96c9eb296 input=e64b2b2730469def]*/
{
    DWORD flags = inheritable ? HANDLE_FLAG_INHERIT : 0;
    if (!SetHandleInformation((HANDLE)handle, HANDLE_FLAG_INHERIT, flags)) {
        PyErr_SetFromWindowsErr(0);
        return NULL;
    }
    Py_RETURN_NONE;
}
#endif /* MS_WINDOWS */

#ifndef MS_WINDOWS
PyDoc_STRVAR(get_blocking__doc__,
    "get_blocking(fd) -> bool\n" \
    "\n" \
    "Get the blocking mode of the file descriptor:\n" \
    "False if the O_NONBLOCK flag is set, True if the flag is cleared.");

static PyObject*
posix_get_blocking(PyObject *self, PyObject *args)
{
    int fd;
    int blocking;

    if (!PyArg_ParseTuple(args, "i:get_blocking", &fd))
        return NULL;

    if (!_PyVerify_fd(fd))
        return posix_error();

    _Py_BEGIN_SUPPRESS_IPH
    blocking = _Py_get_blocking(fd);
    _Py_END_SUPPRESS_IPH
    if (blocking < 0)
        return NULL;
    return PyBool_FromLong(blocking);
}

PyDoc_STRVAR(set_blocking__doc__,
    "set_blocking(fd, blocking)\n" \
    "\n" \
    "Set the blocking mode of the specified file descriptor.\n" \
    "Set the O_NONBLOCK flag if blocking is False,\n" \
    "clear the O_NONBLOCK flag otherwise.");

static PyObject*
posix_set_blocking(PyObject *self, PyObject *args)
{
    int fd, blocking, result;

    if (!PyArg_ParseTuple(args, "ii:set_blocking", &fd, &blocking))
        return NULL;

    if (!_PyVerify_fd(fd))
        return posix_error();

    _Py_BEGIN_SUPPRESS_IPH
    result = _Py_set_blocking(fd, blocking);
    _Py_END_SUPPRESS_IPH
    if (result < 0)
        return NULL;
    Py_RETURN_NONE;
}
#endif   /* !MS_WINDOWS */


PyDoc_STRVAR(posix_scandir__doc__,
"scandir(path='.') -> iterator of DirEntry objects for given path");

static char *follow_symlinks_keywords[] = {"follow_symlinks", NULL};

typedef struct {
    PyObject_HEAD
    PyObject *name;
    PyObject *path;
    PyObject *stat;
    PyObject *lstat;
#ifdef MS_WINDOWS
    struct _Py_stat_struct win32_lstat;
    __int64 win32_file_index;
    int got_file_index;
#else /* POSIX */
#ifdef HAVE_DIRENT_D_TYPE
    unsigned char d_type;
#endif
    ino_t d_ino;
#endif
} DirEntry;

static void
DirEntry_dealloc(DirEntry *entry)
{
    Py_XDECREF(entry->name);
    Py_XDECREF(entry->path);
    Py_XDECREF(entry->stat);
    Py_XDECREF(entry->lstat);
    Py_TYPE(entry)->tp_free((PyObject *)entry);
}

/* Forward reference */
static int
DirEntry_test_mode(DirEntry *self, int follow_symlinks, unsigned short mode_bits);

/* Set exception and return -1 on error, 0 for False, 1 for True */
static int
DirEntry_is_symlink(DirEntry *self)
{
#ifdef MS_WINDOWS
    return (self->win32_lstat.st_mode & S_IFMT) == S_IFLNK;
#elif defined(HAVE_DIRENT_D_TYPE)
    /* POSIX */
    if (self->d_type != DT_UNKNOWN)
        return self->d_type == DT_LNK;
    else
        return DirEntry_test_mode(self, 0, S_IFLNK);
#else
    /* POSIX without d_type */
    return DirEntry_test_mode(self, 0, S_IFLNK);
#endif
}

static PyObject *
DirEntry_py_is_symlink(DirEntry *self)
{
    int result;

    result = DirEntry_is_symlink(self);
    if (result == -1)
        return NULL;
    return PyBool_FromLong(result);
}

static PyObject *
DirEntry_fetch_stat(DirEntry *self, int follow_symlinks)
{
    int result;
    struct _Py_stat_struct st;

#ifdef MS_WINDOWS
    wchar_t *path;

    path = PyUnicode_AsUnicode(self->path);
    if (!path)
        return NULL;

    if (follow_symlinks)
        result = win32_stat_w(path, &st);
    else
        result = win32_lstat_w(path, &st);

    if (result != 0) {
        return PyErr_SetExcFromWindowsErrWithFilenameObject(PyExc_OSError,
                                                            0, self->path);
    }
#else /* POSIX */
    PyObject *bytes;
    char *path;

    if (!PyUnicode_FSConverter(self->path, &bytes))
        return NULL;
    path = PyBytes_AS_STRING(bytes);

    if (follow_symlinks)
        result = STAT(path, &st);
    else
        result = LSTAT(path, &st);
    Py_DECREF(bytes);

    if (result != 0)
        return PyErr_SetFromErrnoWithFilenameObject(PyExc_OSError, self->path);
#endif

    return _pystat_fromstructstat(&st);
}

static PyObject *
DirEntry_get_lstat(DirEntry *self)
{
    if (!self->lstat) {
#ifdef MS_WINDOWS
        self->lstat = _pystat_fromstructstat(&self->win32_lstat);
#else /* POSIX */
        self->lstat = DirEntry_fetch_stat(self, 0);
#endif
    }
    Py_XINCREF(self->lstat);
    return self->lstat;
}

static PyObject *
DirEntry_get_stat(DirEntry *self, int follow_symlinks)
{
    if (!follow_symlinks)
        return DirEntry_get_lstat(self);

    if (!self->stat) {
        int result = DirEntry_is_symlink(self);
        if (result == -1)
            return NULL;
        else if (result)
            self->stat = DirEntry_fetch_stat(self, 1);
        else
            self->stat = DirEntry_get_lstat(self);
    }

    Py_XINCREF(self->stat);
    return self->stat;
}

static PyObject *
DirEntry_stat(DirEntry *self, PyObject *args, PyObject *kwargs)
{
    int follow_symlinks = 1;

    if (!PyArg_ParseTupleAndKeywords(args, kwargs, "|$p:DirEntry.stat",
                                     follow_symlinks_keywords, &follow_symlinks))
        return NULL;

    return DirEntry_get_stat(self, follow_symlinks);
}

/* Set exception and return -1 on error, 0 for False, 1 for True */
static int
DirEntry_test_mode(DirEntry *self, int follow_symlinks, unsigned short mode_bits)
{
    PyObject *stat = NULL;
    PyObject *st_mode = NULL;
    long mode;
    int result;
#if defined(MS_WINDOWS) || defined(HAVE_DIRENT_D_TYPE)
    int is_symlink;
    int need_stat;
#endif
#ifdef MS_WINDOWS
    unsigned long dir_bits;
#endif
    _Py_IDENTIFIER(st_mode);

#ifdef MS_WINDOWS
    is_symlink = (self->win32_lstat.st_mode & S_IFMT) == S_IFLNK;
    need_stat = follow_symlinks && is_symlink;
#elif defined(HAVE_DIRENT_D_TYPE)
    is_symlink = self->d_type == DT_LNK;
    need_stat = self->d_type == DT_UNKNOWN || (follow_symlinks && is_symlink);
#endif

#if defined(MS_WINDOWS) || defined(HAVE_DIRENT_D_TYPE)
    if (need_stat) {
#endif
        stat = DirEntry_get_stat(self, follow_symlinks);
        if (!stat) {
            if (PyErr_ExceptionMatches(PyExc_FileNotFoundError)) {
                /* If file doesn't exist (anymore), then return False
                   (i.e., say it's not a file/directory) */
                PyErr_Clear();
                return 0;
            }
            goto error;
        }
        st_mode = _PyObject_GetAttrId(stat, &PyId_st_mode);
        if (!st_mode)
            goto error;

        mode = PyLong_AsLong(st_mode);
        if (mode == -1 && PyErr_Occurred())
            goto error;
        Py_CLEAR(st_mode);
        Py_CLEAR(stat);
        result = (mode & S_IFMT) == mode_bits;
#if defined(MS_WINDOWS) || defined(HAVE_DIRENT_D_TYPE)
    }
    else if (is_symlink) {
        assert(mode_bits != S_IFLNK);
        result = 0;
    }
    else {
        assert(mode_bits == S_IFDIR || mode_bits == S_IFREG);
#ifdef MS_WINDOWS
        dir_bits = self->win32_lstat.st_file_attributes & FILE_ATTRIBUTE_DIRECTORY;
        if (mode_bits == S_IFDIR)
            result = dir_bits != 0;
        else
            result = dir_bits == 0;
#else /* POSIX */
        if (mode_bits == S_IFDIR)
            result = self->d_type == DT_DIR;
        else
            result = self->d_type == DT_REG;
#endif
    }
#endif

    return result;

error:
    Py_XDECREF(st_mode);
    Py_XDECREF(stat);
    return -1;
}

static PyObject *
DirEntry_py_test_mode(DirEntry *self, int follow_symlinks, unsigned short mode_bits)
{
    int result;

    result = DirEntry_test_mode(self, follow_symlinks, mode_bits);
    if (result == -1)
        return NULL;
    return PyBool_FromLong(result);
}

static PyObject *
DirEntry_is_dir(DirEntry *self, PyObject *args, PyObject *kwargs)
{
    int follow_symlinks = 1;

    if (!PyArg_ParseTupleAndKeywords(args, kwargs, "|$p:DirEntry.is_dir",
                                     follow_symlinks_keywords, &follow_symlinks))
        return NULL;

    return DirEntry_py_test_mode(self, follow_symlinks, S_IFDIR);
}

static PyObject *
DirEntry_is_file(DirEntry *self, PyObject *args, PyObject *kwargs)
{
    int follow_symlinks = 1;

    if (!PyArg_ParseTupleAndKeywords(args, kwargs, "|$p:DirEntry.is_file",
                                     follow_symlinks_keywords, &follow_symlinks))
        return NULL;

    return DirEntry_py_test_mode(self, follow_symlinks, S_IFREG);
}

static PyObject *
DirEntry_inode(DirEntry *self)
{
#ifdef MS_WINDOWS
    if (!self->got_file_index) {
        wchar_t *path;
        struct _Py_stat_struct stat;

        path = PyUnicode_AsUnicode(self->path);
        if (!path)
            return NULL;

        if (win32_lstat_w(path, &stat) != 0) {
            return PyErr_SetExcFromWindowsErrWithFilenameObject(PyExc_OSError,
                                                                0, self->path);
        }

        self->win32_file_index = stat.st_ino;
        self->got_file_index = 1;
    }
    return PyLong_FromLongLong((PY_LONG_LONG)self->win32_file_index);
#else /* POSIX */
#ifdef HAVE_LARGEFILE_SUPPORT
    return PyLong_FromLongLong((PY_LONG_LONG)self->d_ino);
#else
    return PyLong_FromLong((long)self->d_ino);
#endif
#endif
}

static PyObject *
DirEntry_repr(DirEntry *self)
{
    return PyUnicode_FromFormat("<DirEntry %R>", self->name);
}

static PyMemberDef DirEntry_members[] = {
    {"name", T_OBJECT_EX, offsetof(DirEntry, name), READONLY,
     "the entry's base filename, relative to scandir() \"path\" argument"},
    {"path", T_OBJECT_EX, offsetof(DirEntry, path), READONLY,
     "the entry's full path name; equivalent to os.path.join(scandir_path, entry.name)"},
    {NULL}
};

static PyMethodDef DirEntry_methods[] = {
    {"is_dir", (PyCFunction)DirEntry_is_dir, METH_VARARGS | METH_KEYWORDS,
     "return True if the entry is a directory; cached per entry"
    },
    {"is_file", (PyCFunction)DirEntry_is_file, METH_VARARGS | METH_KEYWORDS,
     "return True if the entry is a file; cached per entry"
    },
    {"is_symlink", (PyCFunction)DirEntry_py_is_symlink, METH_NOARGS,
     "return True if the entry is a symbolic link; cached per entry"
    },
    {"stat", (PyCFunction)DirEntry_stat, METH_VARARGS | METH_KEYWORDS,
     "return stat_result object for the entry; cached per entry"
    },
    {"inode", (PyCFunction)DirEntry_inode, METH_NOARGS,
     "return inode of the entry; cached per entry",
    },
    {NULL}
};

static PyTypeObject DirEntryType = {
    PyVarObject_HEAD_INIT(NULL, 0)
    MODNAME ".DirEntry",                    /* tp_name */
    sizeof(DirEntry),                       /* tp_basicsize */
    0,                                      /* tp_itemsize */
    /* methods */
    (destructor)DirEntry_dealloc,           /* tp_dealloc */
    0,                                      /* tp_print */
    0,                                      /* tp_getattr */
    0,                                      /* tp_setattr */
    0,                                      /* tp_compare */
    (reprfunc)DirEntry_repr,                /* tp_repr */
    0,                                      /* tp_as_number */
    0,                                      /* tp_as_sequence */
    0,                                      /* tp_as_mapping */
    0,                                      /* tp_hash */
    0,                                      /* tp_call */
    0,                                      /* tp_str */
    0,                                      /* tp_getattro */
    0,                                      /* tp_setattro */
    0,                                      /* tp_as_buffer */
    Py_TPFLAGS_DEFAULT,                     /* tp_flags */
    0,                                      /* tp_doc */
    0,                                      /* tp_traverse */
    0,                                      /* tp_clear */
    0,                                      /* tp_richcompare */
    0,                                      /* tp_weaklistoffset */
    0,                                      /* tp_iter */
    0,                                      /* tp_iternext */
    DirEntry_methods,                       /* tp_methods */
    DirEntry_members,                       /* tp_members */
};

#ifdef MS_WINDOWS

static wchar_t *
join_path_filenameW(wchar_t *path_wide, wchar_t* filename)
{
    Py_ssize_t path_len;
    Py_ssize_t size;
    wchar_t *result;
    wchar_t ch;

    if (!path_wide) { /* Default arg: "." */
        path_wide = L".";
        path_len = 1;
    }
    else {
        path_len = wcslen(path_wide);
    }

    /* The +1's are for the path separator and the NUL */
    size = path_len + 1 + wcslen(filename) + 1;
    result = PyMem_New(wchar_t, size);
    if (!result) {
        PyErr_NoMemory();
        return NULL;
    }
    wcscpy(result, path_wide);
    if (path_len > 0) {
        ch = result[path_len - 1];
        if (ch != SEP && ch != ALTSEP && ch != L':')
            result[path_len++] = SEP;
        wcscpy(result + path_len, filename);
    }
    return result;
}

static PyObject *
DirEntry_from_find_data(path_t *path, WIN32_FIND_DATAW *dataW)
{
    DirEntry *entry;
    BY_HANDLE_FILE_INFORMATION file_info;
    ULONG reparse_tag;
    wchar_t *joined_path;

    entry = PyObject_New(DirEntry, &DirEntryType);
    if (!entry)
        return NULL;
    entry->name = NULL;
    entry->path = NULL;
    entry->stat = NULL;
    entry->lstat = NULL;
    entry->got_file_index = 0;

    entry->name = PyUnicode_FromWideChar(dataW->cFileName, -1);
    if (!entry->name)
        goto error;

    joined_path = join_path_filenameW(path->wide, dataW->cFileName);
    if (!joined_path)
        goto error;

    entry->path = PyUnicode_FromWideChar(joined_path, -1);
    PyMem_Free(joined_path);
    if (!entry->path)
        goto error;

    find_data_to_file_info_w(dataW, &file_info, &reparse_tag);
    _Py_attribute_data_to_stat(&file_info, reparse_tag, &entry->win32_lstat);

    return (PyObject *)entry;

error:
    Py_DECREF(entry);
    return NULL;
}

#else /* POSIX */

static char *
join_path_filename(char *path_narrow, char* filename, Py_ssize_t filename_len)
{
    Py_ssize_t path_len;
    Py_ssize_t size;
    char *result;

    if (!path_narrow) { /* Default arg: "." */
        path_narrow = ".";
        path_len = 1;
    }
    else {
        path_len = strlen(path_narrow);
    }

    if (filename_len == -1)
        filename_len = strlen(filename);

    /* The +1's are for the path separator and the NUL */
    size = path_len + 1 + filename_len + 1;
    result = PyMem_New(char, size);
    if (!result) {
        PyErr_NoMemory();
        return NULL;
    }
    strcpy(result, path_narrow);
    if (path_len > 0 && result[path_len - 1] != '/')
        result[path_len++] = '/';
    strcpy(result + path_len, filename);
    return result;
}

static PyObject *
DirEntry_from_posix_info(path_t *path, char *name, Py_ssize_t name_len,
                         ino_t d_ino
#ifdef HAVE_DIRENT_D_TYPE
                         , unsigned char d_type
#endif
                         )
{
    DirEntry *entry;
    char *joined_path;

    entry = PyObject_New(DirEntry, &DirEntryType);
    if (!entry)
        return NULL;
    entry->name = NULL;
    entry->path = NULL;
    entry->stat = NULL;
    entry->lstat = NULL;

    joined_path = join_path_filename(path->narrow, name, name_len);
    if (!joined_path)
        goto error;

    if (!path->narrow || !PyBytes_Check(path->object)) {
        entry->name = PyUnicode_DecodeFSDefaultAndSize(name, name_len);
        entry->path = PyUnicode_DecodeFSDefault(joined_path);
    }
    else {
        entry->name = PyBytes_FromStringAndSize(name, name_len);
        entry->path = PyBytes_FromString(joined_path);
    }
    PyMem_Free(joined_path);
    if (!entry->name || !entry->path)
        goto error;

#ifdef HAVE_DIRENT_D_TYPE
    entry->d_type = d_type;
#endif
    entry->d_ino = d_ino;

    return (PyObject *)entry;

error:
    Py_XDECREF(entry);
    return NULL;
}

#endif


typedef struct {
    PyObject_HEAD
    path_t path;
#ifdef MS_WINDOWS
    HANDLE handle;
    WIN32_FIND_DATAW file_data;
    int first_time;
#else /* POSIX */
    DIR *dirp;
#endif
} ScandirIterator;

#ifdef MS_WINDOWS

static void
ScandirIterator_close(ScandirIterator *iterator)
{
    if (iterator->handle == INVALID_HANDLE_VALUE)
        return;

    Py_BEGIN_ALLOW_THREADS
    FindClose(iterator->handle);
    Py_END_ALLOW_THREADS
    iterator->handle = INVALID_HANDLE_VALUE;
}

static PyObject *
ScandirIterator_iternext(ScandirIterator *iterator)
{
    WIN32_FIND_DATAW *file_data = &iterator->file_data;
    BOOL success;

    /* Happens if the iterator is iterated twice */
    if (iterator->handle == INVALID_HANDLE_VALUE) {
        PyErr_SetNone(PyExc_StopIteration);
        return NULL;
    }

    while (1) {
        if (!iterator->first_time) {
            Py_BEGIN_ALLOW_THREADS
            success = FindNextFileW(iterator->handle, file_data);
            Py_END_ALLOW_THREADS
            if (!success) {
                if (GetLastError() != ERROR_NO_MORE_FILES)
                    return path_error(&iterator->path);
                /* No more files found in directory, stop iterating */
                break;
            }
        }
        iterator->first_time = 0;

        /* Skip over . and .. */
        if (wcscmp(file_data->cFileName, L".") != 0 &&
                wcscmp(file_data->cFileName, L"..") != 0)
            return DirEntry_from_find_data(&iterator->path, file_data);

        /* Loop till we get a non-dot directory or finish iterating */
    }

    ScandirIterator_close(iterator);

    PyErr_SetNone(PyExc_StopIteration);
    return NULL;
}

#else /* POSIX */

static void
ScandirIterator_close(ScandirIterator *iterator)
{
    if (!iterator->dirp)
        return;

    Py_BEGIN_ALLOW_THREADS
    closedir(iterator->dirp);
    Py_END_ALLOW_THREADS
    iterator->dirp = NULL;
    return;
}

static PyObject *
ScandirIterator_iternext(ScandirIterator *iterator)
{
    struct dirent *direntp;
    Py_ssize_t name_len;
    int is_dot;

    /* Happens if the iterator is iterated twice */
    if (!iterator->dirp) {
        PyErr_SetNone(PyExc_StopIteration);
        return NULL;
    }

    while (1) {
        errno = 0;
        Py_BEGIN_ALLOW_THREADS
        direntp = readdir(iterator->dirp);
        Py_END_ALLOW_THREADS

        if (!direntp) {
            if (errno != 0)
                return path_error(&iterator->path);
            /* No more files found in directory, stop iterating */
            break;
        }

        /* Skip over . and .. */
        name_len = NAMLEN(direntp);
        is_dot = direntp->d_name[0] == '.' &&
                 (name_len == 1 || (direntp->d_name[1] == '.' && name_len == 2));
        if (!is_dot) {
            return DirEntry_from_posix_info(&iterator->path, direntp->d_name,
                                            name_len, direntp->d_ino
#ifdef HAVE_DIRENT_D_TYPE
                                            , direntp->d_type
#endif
                                            );
        }

        /* Loop till we get a non-dot directory or finish iterating */
    }

    ScandirIterator_close(iterator);

    PyErr_SetNone(PyExc_StopIteration);
    return NULL;
}

#endif

static void
ScandirIterator_dealloc(ScandirIterator *iterator)
{
    ScandirIterator_close(iterator);
    Py_XDECREF(iterator->path.object);
    path_cleanup(&iterator->path);
    Py_TYPE(iterator)->tp_free((PyObject *)iterator);
}

static PyTypeObject ScandirIteratorType = {
    PyVarObject_HEAD_INIT(NULL, 0)
    MODNAME ".ScandirIterator",             /* tp_name */
    sizeof(ScandirIterator),                /* tp_basicsize */
    0,                                      /* tp_itemsize */
    /* methods */
    (destructor)ScandirIterator_dealloc,    /* tp_dealloc */
    0,                                      /* tp_print */
    0,                                      /* tp_getattr */
    0,                                      /* tp_setattr */
    0,                                      /* tp_compare */
    0,                                      /* tp_repr */
    0,                                      /* tp_as_number */
    0,                                      /* tp_as_sequence */
    0,                                      /* tp_as_mapping */
    0,                                      /* tp_hash */
    0,                                      /* tp_call */
    0,                                      /* tp_str */
    0,                                      /* tp_getattro */
    0,                                      /* tp_setattro */
    0,                                      /* tp_as_buffer */
    Py_TPFLAGS_DEFAULT,                     /* tp_flags */
    0,                                      /* tp_doc */
    0,                                      /* tp_traverse */
    0,                                      /* tp_clear */
    0,                                      /* tp_richcompare */
    0,                                      /* tp_weaklistoffset */
    PyObject_SelfIter,                      /* tp_iter */
    (iternextfunc)ScandirIterator_iternext, /* tp_iternext */
};

static PyObject *
posix_scandir(PyObject *self, PyObject *args, PyObject *kwargs)
{
    ScandirIterator *iterator;
    static char *keywords[] = {"path", NULL};
#ifdef MS_WINDOWS
    wchar_t *path_strW;
#else
    char *path;
#endif

    iterator = PyObject_New(ScandirIterator, &ScandirIteratorType);
    if (!iterator)
        return NULL;
    memset(&iterator->path, 0, sizeof(path_t));
    iterator->path.function_name = "scandir";
    iterator->path.nullable = 1;

#ifdef MS_WINDOWS
    iterator->handle = INVALID_HANDLE_VALUE;
#else
    iterator->dirp = NULL;
#endif

    if (!PyArg_ParseTupleAndKeywords(args, kwargs, "|O&:scandir", keywords,
                                     path_converter, &iterator->path))
        goto error;

    /* path_converter doesn't keep path.object around, so do it
       manually for the lifetime of the iterator here (the refcount
       is decremented in ScandirIterator_dealloc)
    */
    Py_XINCREF(iterator->path.object);

#ifdef MS_WINDOWS
    if (iterator->path.narrow) {
        PyErr_SetString(PyExc_TypeError,
                        "os.scandir() doesn't support bytes path on Windows, use Unicode instead");
        goto error;
    }
    iterator->first_time = 1;

    path_strW = join_path_filenameW(iterator->path.wide, L"*.*");
    if (!path_strW)
        goto error;

    Py_BEGIN_ALLOW_THREADS
    iterator->handle = FindFirstFileW(path_strW, &iterator->file_data);
    Py_END_ALLOW_THREADS

    PyMem_Free(path_strW);

    if (iterator->handle == INVALID_HANDLE_VALUE) {
        path_error(&iterator->path);
        goto error;
    }
#else /* POSIX */
    if (iterator->path.narrow)
        path = iterator->path.narrow;
    else
        path = ".";

    errno = 0;
    Py_BEGIN_ALLOW_THREADS
    iterator->dirp = opendir(path);
    Py_END_ALLOW_THREADS

    if (!iterator->dirp) {
        path_error(&iterator->path);
        goto error;
    }
#endif

    return (PyObject *)iterator;

error:
    Py_DECREF(iterator);
    return NULL;
}


#include "clinic/posixmodule.c.h"

/*[clinic input]
dump buffer
[clinic start generated code]*/
/*[clinic end generated code: output=da39a3ee5e6b4b0d input=524ce2e021e4eba6]*/


static PyMethodDef posix_methods[] = {

    OS_STAT_METHODDEF
    OS_ACCESS_METHODDEF
    OS_TTYNAME_METHODDEF
    OS_CHDIR_METHODDEF
    OS_CHFLAGS_METHODDEF
    OS_CHMOD_METHODDEF
    OS_FCHMOD_METHODDEF
    OS_LCHMOD_METHODDEF
    OS_CHOWN_METHODDEF
    OS_FCHOWN_METHODDEF
    OS_LCHOWN_METHODDEF
    OS_LCHFLAGS_METHODDEF
    OS_CHROOT_METHODDEF
    OS_CTERMID_METHODDEF
    OS_GETCWD_METHODDEF
    OS_GETCWDB_METHODDEF
    OS_LINK_METHODDEF
    OS_LISTDIR_METHODDEF
    OS_LSTAT_METHODDEF
    OS_MKDIR_METHODDEF
    OS_NICE_METHODDEF
    OS_GETPRIORITY_METHODDEF
    OS_SETPRIORITY_METHODDEF
#ifdef HAVE_READLINK
    {"readlink",        (PyCFunction)posix_readlink,
                        METH_VARARGS | METH_KEYWORDS,
                        readlink__doc__},
#endif /* HAVE_READLINK */
#if !defined(HAVE_READLINK) && defined(MS_WINDOWS)
    {"readlink",        (PyCFunction)win_readlink,
                        METH_VARARGS | METH_KEYWORDS,
                        readlink__doc__},
#endif /* !defined(HAVE_READLINK) && defined(MS_WINDOWS) */
    OS_RENAME_METHODDEF
    OS_REPLACE_METHODDEF
    OS_RMDIR_METHODDEF
    {"stat_float_times", stat_float_times, METH_VARARGS, stat_float_times__doc__},
    OS_SYMLINK_METHODDEF
    OS_SYSTEM_METHODDEF
    OS_UMASK_METHODDEF
    OS_UNAME_METHODDEF
    OS_UNLINK_METHODDEF
    OS_REMOVE_METHODDEF
    OS_UTIME_METHODDEF
    OS_TIMES_METHODDEF
    OS__EXIT_METHODDEF
    OS_EXECV_METHODDEF
    OS_EXECVE_METHODDEF
    OS_SPAWNV_METHODDEF
    OS_SPAWNVE_METHODDEF
    OS_FORK1_METHODDEF
    OS_FORK_METHODDEF
    OS_SCHED_GET_PRIORITY_MAX_METHODDEF
    OS_SCHED_GET_PRIORITY_MIN_METHODDEF
    OS_SCHED_GETPARAM_METHODDEF
    OS_SCHED_GETSCHEDULER_METHODDEF
    OS_SCHED_RR_GET_INTERVAL_METHODDEF
    OS_SCHED_SETPARAM_METHODDEF
    OS_SCHED_SETSCHEDULER_METHODDEF
    OS_SCHED_YIELD_METHODDEF
    OS_SCHED_SETAFFINITY_METHODDEF
    OS_SCHED_GETAFFINITY_METHODDEF
    OS_OPENPTY_METHODDEF
    OS_FORKPTY_METHODDEF
    OS_GETEGID_METHODDEF
    OS_GETEUID_METHODDEF
    OS_GETGID_METHODDEF
#ifdef HAVE_GETGROUPLIST
    {"getgrouplist",    posix_getgrouplist, METH_VARARGS, posix_getgrouplist__doc__},
#endif
    OS_GETGROUPS_METHODDEF
    OS_GETPID_METHODDEF
    OS_GETPGRP_METHODDEF
    OS_GETPPID_METHODDEF
    OS_GETUID_METHODDEF
    OS_GETLOGIN_METHODDEF
    OS_KILL_METHODDEF
    OS_KILLPG_METHODDEF
    OS_PLOCK_METHODDEF
#ifdef MS_WINDOWS
    {"startfile",       win32_startfile, METH_VARARGS, win32_startfile__doc__},
#endif
    OS_SETUID_METHODDEF
    OS_SETEUID_METHODDEF
    OS_SETREUID_METHODDEF
    OS_SETGID_METHODDEF
    OS_SETEGID_METHODDEF
    OS_SETREGID_METHODDEF
    OS_SETGROUPS_METHODDEF
#ifdef HAVE_INITGROUPS
    {"initgroups",      posix_initgroups, METH_VARARGS, posix_initgroups__doc__},
#endif /* HAVE_INITGROUPS */
    OS_GETPGID_METHODDEF
    OS_SETPGRP_METHODDEF
    OS_WAIT_METHODDEF
    OS_WAIT3_METHODDEF
    OS_WAIT4_METHODDEF
    OS_WAITID_METHODDEF
    OS_WAITPID_METHODDEF
    OS_GETSID_METHODDEF
    OS_SETSID_METHODDEF
    OS_SETPGID_METHODDEF
    OS_TCGETPGRP_METHODDEF
    OS_TCSETPGRP_METHODDEF
    OS_OPEN_METHODDEF
    OS_CLOSE_METHODDEF
    OS_CLOSERANGE_METHODDEF
    OS_DEVICE_ENCODING_METHODDEF
    OS_DUP_METHODDEF
    OS_DUP2_METHODDEF
    OS_LOCKF_METHODDEF
    OS_LSEEK_METHODDEF
    OS_READ_METHODDEF
    OS_READV_METHODDEF
    OS_PREAD_METHODDEF
    OS_WRITE_METHODDEF
    OS_WRITEV_METHODDEF
    OS_PWRITE_METHODDEF
#ifdef HAVE_SENDFILE
    {"sendfile",        (PyCFunction)posix_sendfile, METH_VARARGS | METH_KEYWORDS,
                            posix_sendfile__doc__},
#endif
    OS_FSTAT_METHODDEF
    OS_ISATTY_METHODDEF
    OS_PIPE_METHODDEF
    OS_PIPE2_METHODDEF
    OS_MKFIFO_METHODDEF
    OS_MKNOD_METHODDEF
    OS_MAJOR_METHODDEF
    OS_MINOR_METHODDEF
    OS_MAKEDEV_METHODDEF
    OS_FTRUNCATE_METHODDEF
    OS_TRUNCATE_METHODDEF
    OS_POSIX_FALLOCATE_METHODDEF
    OS_POSIX_FADVISE_METHODDEF
    OS_PUTENV_METHODDEF
    OS_UNSETENV_METHODDEF
    OS_STRERROR_METHODDEF
    OS_FCHDIR_METHODDEF
    OS_FSYNC_METHODDEF
    OS_SYNC_METHODDEF
    OS_FDATASYNC_METHODDEF
    OS_WCOREDUMP_METHODDEF
    OS_WIFCONTINUED_METHODDEF
    OS_WIFSTOPPED_METHODDEF
    OS_WIFSIGNALED_METHODDEF
    OS_WIFEXITED_METHODDEF
    OS_WEXITSTATUS_METHODDEF
    OS_WTERMSIG_METHODDEF
    OS_WSTOPSIG_METHODDEF
    OS_FSTATVFS_METHODDEF
    OS_STATVFS_METHODDEF
    OS_CONFSTR_METHODDEF
    OS_SYSCONF_METHODDEF
    OS_FPATHCONF_METHODDEF
    OS_PATHCONF_METHODDEF
    OS_ABORT_METHODDEF
    OS__GETFULLPATHNAME_METHODDEF
    OS__ISDIR_METHODDEF
    OS__GETDISKUSAGE_METHODDEF
    OS__GETFINALPATHNAME_METHODDEF
    OS__GETVOLUMEPATHNAME_METHODDEF
    OS_GETLOADAVG_METHODDEF
    OS_URANDOM_METHODDEF
    OS_SETRESUID_METHODDEF
    OS_SETRESGID_METHODDEF
    OS_GETRESUID_METHODDEF
    OS_GETRESGID_METHODDEF

    OS_GETXATTR_METHODDEF
    OS_SETXATTR_METHODDEF
    OS_REMOVEXATTR_METHODDEF
    OS_LISTXATTR_METHODDEF

#if defined(TERMSIZE_USE_CONIO) || defined(TERMSIZE_USE_IOCTL)
    {"get_terminal_size", get_terminal_size, METH_VARARGS, termsize__doc__},
#endif
    OS_CPU_COUNT_METHODDEF
    OS_GET_INHERITABLE_METHODDEF
    OS_SET_INHERITABLE_METHODDEF
    OS_GET_HANDLE_INHERITABLE_METHODDEF
    OS_SET_HANDLE_INHERITABLE_METHODDEF
#ifndef MS_WINDOWS
    {"get_blocking", posix_get_blocking, METH_VARARGS, get_blocking__doc__},
    {"set_blocking", posix_set_blocking, METH_VARARGS, set_blocking__doc__},
#endif
    {"scandir",         (PyCFunction)posix_scandir,
                        METH_VARARGS | METH_KEYWORDS,
                        posix_scandir__doc__},
    {NULL,              NULL}            /* Sentinel */
};


#if defined(HAVE_SYMLINK) && defined(MS_WINDOWS)
static int
enable_symlink()
{
    HANDLE tok;
    TOKEN_PRIVILEGES tok_priv;
    LUID luid;
    int meth_idx = 0;

    if (!OpenProcessToken(GetCurrentProcess(), TOKEN_ALL_ACCESS, &tok))
        return 0;

    if (!LookupPrivilegeValue(NULL, SE_CREATE_SYMBOLIC_LINK_NAME, &luid))
        return 0;

    tok_priv.PrivilegeCount = 1;
    tok_priv.Privileges[0].Luid = luid;
    tok_priv.Privileges[0].Attributes = SE_PRIVILEGE_ENABLED;

    if (!AdjustTokenPrivileges(tok, FALSE, &tok_priv,
                               sizeof(TOKEN_PRIVILEGES),
                               (PTOKEN_PRIVILEGES) NULL, (PDWORD) NULL))
        return 0;

    /* ERROR_NOT_ALL_ASSIGNED returned when the privilege can't be assigned. */
    return GetLastError() == ERROR_NOT_ALL_ASSIGNED ? 0 : 1;
}
#endif /* defined(HAVE_SYMLINK) && defined(MS_WINDOWS) */

static int
all_ins(PyObject *m)
{
#ifdef F_OK
    if (PyModule_AddIntMacro(m, F_OK)) return -1;
#endif
#ifdef R_OK
    if (PyModule_AddIntMacro(m, R_OK)) return -1;
#endif
#ifdef W_OK
    if (PyModule_AddIntMacro(m, W_OK)) return -1;
#endif
#ifdef X_OK
    if (PyModule_AddIntMacro(m, X_OK)) return -1;
#endif
#ifdef NGROUPS_MAX
    if (PyModule_AddIntMacro(m, NGROUPS_MAX)) return -1;
#endif
#ifdef TMP_MAX
    if (PyModule_AddIntMacro(m, TMP_MAX)) return -1;
#endif
#ifdef WCONTINUED
    if (PyModule_AddIntMacro(m, WCONTINUED)) return -1;
#endif
#ifdef WNOHANG
    if (PyModule_AddIntMacro(m, WNOHANG)) return -1;
#endif
#ifdef WUNTRACED
    if (PyModule_AddIntMacro(m, WUNTRACED)) return -1;
#endif
#ifdef O_RDONLY
    if (PyModule_AddIntMacro(m, O_RDONLY)) return -1;
#endif
#ifdef O_WRONLY
    if (PyModule_AddIntMacro(m, O_WRONLY)) return -1;
#endif
#ifdef O_RDWR
    if (PyModule_AddIntMacro(m, O_RDWR)) return -1;
#endif
#ifdef O_NDELAY
    if (PyModule_AddIntMacro(m, O_NDELAY)) return -1;
#endif
#ifdef O_NONBLOCK
    if (PyModule_AddIntMacro(m, O_NONBLOCK)) return -1;
#endif
#ifdef O_APPEND
    if (PyModule_AddIntMacro(m, O_APPEND)) return -1;
#endif
#ifdef O_DSYNC
    if (PyModule_AddIntMacro(m, O_DSYNC)) return -1;
#endif
#ifdef O_RSYNC
    if (PyModule_AddIntMacro(m, O_RSYNC)) return -1;
#endif
#ifdef O_SYNC
    if (PyModule_AddIntMacro(m, O_SYNC)) return -1;
#endif
#ifdef O_NOCTTY
    if (PyModule_AddIntMacro(m, O_NOCTTY)) return -1;
#endif
#ifdef O_CREAT
    if (PyModule_AddIntMacro(m, O_CREAT)) return -1;
#endif
#ifdef O_EXCL
    if (PyModule_AddIntMacro(m, O_EXCL)) return -1;
#endif
#ifdef O_TRUNC
    if (PyModule_AddIntMacro(m, O_TRUNC)) return -1;
#endif
#ifdef O_BINARY
    if (PyModule_AddIntMacro(m, O_BINARY)) return -1;
#endif
#ifdef O_TEXT
    if (PyModule_AddIntMacro(m, O_TEXT)) return -1;
#endif
#ifdef O_XATTR
    if (PyModule_AddIntMacro(m, O_XATTR)) return -1;
#endif
#ifdef O_LARGEFILE
    if (PyModule_AddIntMacro(m, O_LARGEFILE)) return -1;
#endif
#ifdef O_SHLOCK
    if (PyModule_AddIntMacro(m, O_SHLOCK)) return -1;
#endif
#ifdef O_EXLOCK
    if (PyModule_AddIntMacro(m, O_EXLOCK)) return -1;
#endif
#ifdef O_EXEC
    if (PyModule_AddIntMacro(m, O_EXEC)) return -1;
#endif
#ifdef O_SEARCH
    if (PyModule_AddIntMacro(m, O_SEARCH)) return -1;
#endif
#ifdef O_PATH
    if (PyModule_AddIntMacro(m, O_PATH)) return -1;
#endif
#ifdef O_TTY_INIT
    if (PyModule_AddIntMacro(m, O_TTY_INIT)) return -1;
#endif
#ifdef O_TMPFILE
    if (PyModule_AddIntMacro(m, O_TMPFILE)) return -1;
#endif
#ifdef PRIO_PROCESS
    if (PyModule_AddIntMacro(m, PRIO_PROCESS)) return -1;
#endif
#ifdef PRIO_PGRP
    if (PyModule_AddIntMacro(m, PRIO_PGRP)) return -1;
#endif
#ifdef PRIO_USER
    if (PyModule_AddIntMacro(m, PRIO_USER)) return -1;
#endif
#ifdef O_CLOEXEC
    if (PyModule_AddIntMacro(m, O_CLOEXEC)) return -1;
#endif
#ifdef O_ACCMODE
    if (PyModule_AddIntMacro(m, O_ACCMODE)) return -1;
#endif


#ifdef SEEK_HOLE
    if (PyModule_AddIntMacro(m, SEEK_HOLE)) return -1;
#endif
#ifdef SEEK_DATA
    if (PyModule_AddIntMacro(m, SEEK_DATA)) return -1;
#endif

/* MS Windows */
#ifdef O_NOINHERIT
    /* Don't inherit in child processes. */
    if (PyModule_AddIntMacro(m, O_NOINHERIT)) return -1;
#endif
#ifdef _O_SHORT_LIVED
    /* Optimize for short life (keep in memory). */
    /* MS forgot to define this one with a non-underscore form too. */
    if (PyModule_AddIntConstant(m, "O_SHORT_LIVED", _O_SHORT_LIVED)) return -1;
#endif
#ifdef O_TEMPORARY
    /* Automatically delete when last handle is closed. */
    if (PyModule_AddIntMacro(m, O_TEMPORARY)) return -1;
#endif
#ifdef O_RANDOM
    /* Optimize for random access. */
    if (PyModule_AddIntMacro(m, O_RANDOM)) return -1;
#endif
#ifdef O_SEQUENTIAL
    /* Optimize for sequential access. */
    if (PyModule_AddIntMacro(m, O_SEQUENTIAL)) return -1;
#endif

/* GNU extensions. */
#ifdef O_ASYNC
    /* Send a SIGIO signal whenever input or output
       becomes available on file descriptor */
    if (PyModule_AddIntMacro(m, O_ASYNC)) return -1;
#endif
#ifdef O_DIRECT
    /* Direct disk access. */
    if (PyModule_AddIntMacro(m, O_DIRECT)) return -1;
#endif
#ifdef O_DIRECTORY
    /* Must be a directory.      */
    if (PyModule_AddIntMacro(m, O_DIRECTORY)) return -1;
#endif
#ifdef O_NOFOLLOW
    /* Do not follow links.      */
    if (PyModule_AddIntMacro(m, O_NOFOLLOW)) return -1;
#endif
#ifdef O_NOLINKS
    /* Fails if link count of the named file is greater than 1 */
    if (PyModule_AddIntMacro(m, O_NOLINKS)) return -1;
#endif
#ifdef O_NOATIME
    /* Do not update the access time. */
    if (PyModule_AddIntMacro(m, O_NOATIME)) return -1;
#endif

    /* These come from sysexits.h */
#ifdef EX_OK
    if (PyModule_AddIntMacro(m, EX_OK)) return -1;
#endif /* EX_OK */
#ifdef EX_USAGE
    if (PyModule_AddIntMacro(m, EX_USAGE)) return -1;
#endif /* EX_USAGE */
#ifdef EX_DATAERR
    if (PyModule_AddIntMacro(m, EX_DATAERR)) return -1;
#endif /* EX_DATAERR */
#ifdef EX_NOINPUT
    if (PyModule_AddIntMacro(m, EX_NOINPUT)) return -1;
#endif /* EX_NOINPUT */
#ifdef EX_NOUSER
    if (PyModule_AddIntMacro(m, EX_NOUSER)) return -1;
#endif /* EX_NOUSER */
#ifdef EX_NOHOST
    if (PyModule_AddIntMacro(m, EX_NOHOST)) return -1;
#endif /* EX_NOHOST */
#ifdef EX_UNAVAILABLE
    if (PyModule_AddIntMacro(m, EX_UNAVAILABLE)) return -1;
#endif /* EX_UNAVAILABLE */
#ifdef EX_SOFTWARE
    if (PyModule_AddIntMacro(m, EX_SOFTWARE)) return -1;
#endif /* EX_SOFTWARE */
#ifdef EX_OSERR
    if (PyModule_AddIntMacro(m, EX_OSERR)) return -1;
#endif /* EX_OSERR */
#ifdef EX_OSFILE
    if (PyModule_AddIntMacro(m, EX_OSFILE)) return -1;
#endif /* EX_OSFILE */
#ifdef EX_CANTCREAT
    if (PyModule_AddIntMacro(m, EX_CANTCREAT)) return -1;
#endif /* EX_CANTCREAT */
#ifdef EX_IOERR
    if (PyModule_AddIntMacro(m, EX_IOERR)) return -1;
#endif /* EX_IOERR */
#ifdef EX_TEMPFAIL
    if (PyModule_AddIntMacro(m, EX_TEMPFAIL)) return -1;
#endif /* EX_TEMPFAIL */
#ifdef EX_PROTOCOL
    if (PyModule_AddIntMacro(m, EX_PROTOCOL)) return -1;
#endif /* EX_PROTOCOL */
#ifdef EX_NOPERM
    if (PyModule_AddIntMacro(m, EX_NOPERM)) return -1;
#endif /* EX_NOPERM */
#ifdef EX_CONFIG
    if (PyModule_AddIntMacro(m, EX_CONFIG)) return -1;
#endif /* EX_CONFIG */
#ifdef EX_NOTFOUND
    if (PyModule_AddIntMacro(m, EX_NOTFOUND)) return -1;
#endif /* EX_NOTFOUND */

    /* statvfs */
#ifdef ST_RDONLY
    if (PyModule_AddIntMacro(m, ST_RDONLY)) return -1;
#endif /* ST_RDONLY */
#ifdef ST_NOSUID
    if (PyModule_AddIntMacro(m, ST_NOSUID)) return -1;
#endif /* ST_NOSUID */

       /* GNU extensions */
#ifdef ST_NODEV
    if (PyModule_AddIntMacro(m, ST_NODEV)) return -1;
#endif /* ST_NODEV */
#ifdef ST_NOEXEC
    if (PyModule_AddIntMacro(m, ST_NOEXEC)) return -1;
#endif /* ST_NOEXEC */
#ifdef ST_SYNCHRONOUS
    if (PyModule_AddIntMacro(m, ST_SYNCHRONOUS)) return -1;
#endif /* ST_SYNCHRONOUS */
#ifdef ST_MANDLOCK
    if (PyModule_AddIntMacro(m, ST_MANDLOCK)) return -1;
#endif /* ST_MANDLOCK */
#ifdef ST_WRITE
    if (PyModule_AddIntMacro(m, ST_WRITE)) return -1;
#endif /* ST_WRITE */
#ifdef ST_APPEND
    if (PyModule_AddIntMacro(m, ST_APPEND)) return -1;
#endif /* ST_APPEND */
#ifdef ST_NOATIME
    if (PyModule_AddIntMacro(m, ST_NOATIME)) return -1;
#endif /* ST_NOATIME */
#ifdef ST_NODIRATIME
    if (PyModule_AddIntMacro(m, ST_NODIRATIME)) return -1;
#endif /* ST_NODIRATIME */
#ifdef ST_RELATIME
    if (PyModule_AddIntMacro(m, ST_RELATIME)) return -1;
#endif /* ST_RELATIME */

    /* FreeBSD sendfile() constants */
#ifdef SF_NODISKIO
    if (PyModule_AddIntMacro(m, SF_NODISKIO)) return -1;
#endif
#ifdef SF_MNOWAIT
    if (PyModule_AddIntMacro(m, SF_MNOWAIT)) return -1;
#endif
#ifdef SF_SYNC
    if (PyModule_AddIntMacro(m, SF_SYNC)) return -1;
#endif

    /* constants for posix_fadvise */
#ifdef POSIX_FADV_NORMAL
    if (PyModule_AddIntMacro(m, POSIX_FADV_NORMAL)) return -1;
#endif
#ifdef POSIX_FADV_SEQUENTIAL
    if (PyModule_AddIntMacro(m, POSIX_FADV_SEQUENTIAL)) return -1;
#endif
#ifdef POSIX_FADV_RANDOM
    if (PyModule_AddIntMacro(m, POSIX_FADV_RANDOM)) return -1;
#endif
#ifdef POSIX_FADV_NOREUSE
    if (PyModule_AddIntMacro(m, POSIX_FADV_NOREUSE)) return -1;
#endif
#ifdef POSIX_FADV_WILLNEED
    if (PyModule_AddIntMacro(m, POSIX_FADV_WILLNEED)) return -1;
#endif
#ifdef POSIX_FADV_DONTNEED
    if (PyModule_AddIntMacro(m, POSIX_FADV_DONTNEED)) return -1;
#endif

    /* constants for waitid */
#if defined(HAVE_SYS_WAIT_H) && defined(HAVE_WAITID)
    if (PyModule_AddIntMacro(m, P_PID)) return -1;
    if (PyModule_AddIntMacro(m, P_PGID)) return -1;
    if (PyModule_AddIntMacro(m, P_ALL)) return -1;
#endif
#ifdef WEXITED
    if (PyModule_AddIntMacro(m, WEXITED)) return -1;
#endif
#ifdef WNOWAIT
    if (PyModule_AddIntMacro(m, WNOWAIT)) return -1;
#endif
#ifdef WSTOPPED
    if (PyModule_AddIntMacro(m, WSTOPPED)) return -1;
#endif
#ifdef CLD_EXITED
    if (PyModule_AddIntMacro(m, CLD_EXITED)) return -1;
#endif
#ifdef CLD_DUMPED
    if (PyModule_AddIntMacro(m, CLD_DUMPED)) return -1;
#endif
#ifdef CLD_TRAPPED
    if (PyModule_AddIntMacro(m, CLD_TRAPPED)) return -1;
#endif
#ifdef CLD_CONTINUED
    if (PyModule_AddIntMacro(m, CLD_CONTINUED)) return -1;
#endif

    /* constants for lockf */
#ifdef F_LOCK
    if (PyModule_AddIntMacro(m, F_LOCK)) return -1;
#endif
#ifdef F_TLOCK
    if (PyModule_AddIntMacro(m, F_TLOCK)) return -1;
#endif
#ifdef F_ULOCK
    if (PyModule_AddIntMacro(m, F_ULOCK)) return -1;
#endif
#ifdef F_TEST
    if (PyModule_AddIntMacro(m, F_TEST)) return -1;
#endif

#ifdef HAVE_SPAWNV
    if (PyModule_AddIntConstant(m, "P_WAIT", _P_WAIT)) return -1;
    if (PyModule_AddIntConstant(m, "P_NOWAIT", _P_NOWAIT)) return -1;
    if (PyModule_AddIntConstant(m, "P_OVERLAY", _OLD_P_OVERLAY)) return -1;
    if (PyModule_AddIntConstant(m, "P_NOWAITO", _P_NOWAITO)) return -1;
    if (PyModule_AddIntConstant(m, "P_DETACH", _P_DETACH)) return -1;
#endif

#ifdef HAVE_SCHED_H
    if (PyModule_AddIntMacro(m, SCHED_OTHER)) return -1;
    if (PyModule_AddIntMacro(m, SCHED_FIFO)) return -1;
    if (PyModule_AddIntMacro(m, SCHED_RR)) return -1;
#ifdef SCHED_SPORADIC
    if (PyModule_AddIntMacro(m, SCHED_SPORADIC) return -1;
#endif
#ifdef SCHED_BATCH
    if (PyModule_AddIntMacro(m, SCHED_BATCH)) return -1;
#endif
#ifdef SCHED_IDLE
    if (PyModule_AddIntMacro(m, SCHED_IDLE)) return -1;
#endif
#ifdef SCHED_RESET_ON_FORK
    if (PyModule_AddIntMacro(m, SCHED_RESET_ON_FORK)) return -1;
#endif
#ifdef SCHED_SYS
    if (PyModule_AddIntMacro(m, SCHED_SYS)) return -1;
#endif
#ifdef SCHED_IA
    if (PyModule_AddIntMacro(m, SCHED_IA)) return -1;
#endif
#ifdef SCHED_FSS
    if (PyModule_AddIntMacro(m, SCHED_FSS)) return -1;
#endif
#ifdef SCHED_FX
    if (PyModule_AddIntConstant(m, "SCHED_FX", SCHED_FSS)) return -1;
#endif
#endif

#ifdef USE_XATTRS
    if (PyModule_AddIntMacro(m, XATTR_CREATE)) return -1;
    if (PyModule_AddIntMacro(m, XATTR_REPLACE)) return -1;
    if (PyModule_AddIntMacro(m, XATTR_SIZE_MAX)) return -1;
#endif

#ifdef RTLD_LAZY
    if (PyModule_AddIntMacro(m, RTLD_LAZY)) return -1;
#endif
#ifdef RTLD_NOW
    if (PyModule_AddIntMacro(m, RTLD_NOW)) return -1;
#endif
#ifdef RTLD_GLOBAL
    if (PyModule_AddIntMacro(m, RTLD_GLOBAL)) return -1;
#endif
#ifdef RTLD_LOCAL
    if (PyModule_AddIntMacro(m, RTLD_LOCAL)) return -1;
#endif
#ifdef RTLD_NODELETE
    if (PyModule_AddIntMacro(m, RTLD_NODELETE)) return -1;
#endif
#ifdef RTLD_NOLOAD
    if (PyModule_AddIntMacro(m, RTLD_NOLOAD)) return -1;
#endif
#ifdef RTLD_DEEPBIND
    if (PyModule_AddIntMacro(m, RTLD_DEEPBIND)) return -1;
#endif

    return 0;
}


static struct PyModuleDef posixmodule = {
    PyModuleDef_HEAD_INIT,
    MODNAME,
    posix__doc__,
    -1,
    posix_methods,
    NULL,
    NULL,
    NULL,
    NULL
};


static char *have_functions[] = {

#ifdef HAVE_FACCESSAT
    "HAVE_FACCESSAT",
#endif

#ifdef HAVE_FCHDIR
    "HAVE_FCHDIR",
#endif

#ifdef HAVE_FCHMOD
    "HAVE_FCHMOD",
#endif

#ifdef HAVE_FCHMODAT
    "HAVE_FCHMODAT",
#endif

#ifdef HAVE_FCHOWN
    "HAVE_FCHOWN",
#endif

#ifdef HAVE_FCHOWNAT
    "HAVE_FCHOWNAT",
#endif

#ifdef HAVE_FEXECVE
    "HAVE_FEXECVE",
#endif

#ifdef HAVE_FDOPENDIR
    "HAVE_FDOPENDIR",
#endif

#ifdef HAVE_FPATHCONF
    "HAVE_FPATHCONF",
#endif

#ifdef HAVE_FSTATAT
    "HAVE_FSTATAT",
#endif

#ifdef HAVE_FSTATVFS
    "HAVE_FSTATVFS",
#endif

#if defined HAVE_FTRUNCATE || defined MS_WINDOWS
    "HAVE_FTRUNCATE",
#endif

#ifdef HAVE_FUTIMENS
    "HAVE_FUTIMENS",
#endif

#ifdef HAVE_FUTIMES
    "HAVE_FUTIMES",
#endif

#ifdef HAVE_FUTIMESAT
    "HAVE_FUTIMESAT",
#endif

#ifdef HAVE_LINKAT
    "HAVE_LINKAT",
#endif

#ifdef HAVE_LCHFLAGS
    "HAVE_LCHFLAGS",
#endif

#ifdef HAVE_LCHMOD
    "HAVE_LCHMOD",
#endif

#ifdef HAVE_LCHOWN
    "HAVE_LCHOWN",
#endif

#ifdef HAVE_LSTAT
    "HAVE_LSTAT",
#endif

#ifdef HAVE_LUTIMES
    "HAVE_LUTIMES",
#endif

#ifdef HAVE_MKDIRAT
    "HAVE_MKDIRAT",
#endif

#ifdef HAVE_MKFIFOAT
    "HAVE_MKFIFOAT",
#endif

#ifdef HAVE_MKNODAT
    "HAVE_MKNODAT",
#endif

#ifdef HAVE_OPENAT
    "HAVE_OPENAT",
#endif

#ifdef HAVE_READLINKAT
    "HAVE_READLINKAT",
#endif

#ifdef HAVE_RENAMEAT
    "HAVE_RENAMEAT",
#endif

#ifdef HAVE_SYMLINKAT
    "HAVE_SYMLINKAT",
#endif

#ifdef HAVE_UNLINKAT
    "HAVE_UNLINKAT",
#endif

#ifdef HAVE_UTIMENSAT
    "HAVE_UTIMENSAT",
#endif

#ifdef MS_WINDOWS
    "MS_WINDOWS",
#endif

    NULL
};


PyMODINIT_FUNC
INITFUNC(void)
{
    PyObject *m, *v;
    PyObject *list;
    char **trace;

#if defined(HAVE_SYMLINK) && defined(MS_WINDOWS)
    win32_can_symlink = enable_symlink();
#endif

    m = PyModule_Create(&posixmodule);
    if (m == NULL)
        return NULL;

    /* Initialize environ dictionary */
    v = convertenviron();
    Py_XINCREF(v);
    if (v == NULL || PyModule_AddObject(m, "environ", v) != 0)
        return NULL;
    Py_DECREF(v);

    if (all_ins(m))
        return NULL;

    if (setup_confname_tables(m))
        return NULL;

    Py_INCREF(PyExc_OSError);
    PyModule_AddObject(m, "error", PyExc_OSError);

#ifdef HAVE_PUTENV
    if (posix_putenv_garbage == NULL)
        posix_putenv_garbage = PyDict_New();
#endif

    if (!initialized) {
#if defined(HAVE_WAITID) && !defined(__APPLE__)
        waitid_result_desc.name = MODNAME ".waitid_result";
        if (PyStructSequence_InitType2(&WaitidResultType, &waitid_result_desc) < 0)
            return NULL;
#endif

        stat_result_desc.name = "os.stat_result"; /* see issue #19209 */
        stat_result_desc.fields[7].name = PyStructSequence_UnnamedField;
        stat_result_desc.fields[8].name = PyStructSequence_UnnamedField;
        stat_result_desc.fields[9].name = PyStructSequence_UnnamedField;
        if (PyStructSequence_InitType2(&StatResultType, &stat_result_desc) < 0)
            return NULL;
        structseq_new = StatResultType.tp_new;
        StatResultType.tp_new = statresult_new;

        statvfs_result_desc.name = "os.statvfs_result"; /* see issue #19209 */
        if (PyStructSequence_InitType2(&StatVFSResultType,
                                       &statvfs_result_desc) < 0)
            return NULL;
#ifdef NEED_TICKS_PER_SECOND
#  if defined(HAVE_SYSCONF) && defined(_SC_CLK_TCK)
        ticks_per_second = sysconf(_SC_CLK_TCK);
#  elif defined(HZ)
        ticks_per_second = HZ;
#  else
        ticks_per_second = 60; /* magic fallback value; may be bogus */
#  endif
#endif

#if defined(HAVE_SCHED_SETPARAM) || defined(HAVE_SCHED_SETSCHEDULER)
        sched_param_desc.name = MODNAME ".sched_param";
        if (PyStructSequence_InitType2(&SchedParamType, &sched_param_desc) < 0)
            return NULL;
        SchedParamType.tp_new = os_sched_param;
#endif

        /* initialize TerminalSize_info */
        if (PyStructSequence_InitType2(&TerminalSizeType,
                                       &TerminalSize_desc) < 0)
            return NULL;

        /* initialize scandir types */
        if (PyType_Ready(&ScandirIteratorType) < 0)
            return NULL;
        if (PyType_Ready(&DirEntryType) < 0)
            return NULL;
    }
#if defined(HAVE_WAITID) && !defined(__APPLE__)
    Py_INCREF((PyObject*) &WaitidResultType);
    PyModule_AddObject(m, "waitid_result", (PyObject*) &WaitidResultType);
#endif
    Py_INCREF((PyObject*) &StatResultType);
    PyModule_AddObject(m, "stat_result", (PyObject*) &StatResultType);
    Py_INCREF((PyObject*) &StatVFSResultType);
    PyModule_AddObject(m, "statvfs_result",
                       (PyObject*) &StatVFSResultType);

#if defined(HAVE_SCHED_SETPARAM) || defined(HAVE_SCHED_SETSCHEDULER)
    Py_INCREF(&SchedParamType);
    PyModule_AddObject(m, "sched_param", (PyObject *)&SchedParamType);
#endif

    times_result_desc.name = MODNAME ".times_result";
    if (PyStructSequence_InitType2(&TimesResultType, &times_result_desc) < 0)
        return NULL;
    PyModule_AddObject(m, "times_result", (PyObject *)&TimesResultType);

    uname_result_desc.name = MODNAME ".uname_result";
    if (PyStructSequence_InitType2(&UnameResultType, &uname_result_desc) < 0)
        return NULL;
    PyModule_AddObject(m, "uname_result", (PyObject *)&UnameResultType);

#ifdef __APPLE__
    /*
     * Step 2 of weak-linking support on Mac OS X.
     *
     * The code below removes functions that are not available on the
     * currently active platform.
     *
     * This block allow one to use a python binary that was build on
     * OSX 10.4 on OSX 10.3, without losing access to new APIs on
     * OSX 10.4.
     */
#ifdef HAVE_FSTATVFS
    if (fstatvfs == NULL) {
        if (PyObject_DelAttrString(m, "fstatvfs") == -1) {
            return NULL;
        }
    }
#endif /* HAVE_FSTATVFS */

#ifdef HAVE_STATVFS
    if (statvfs == NULL) {
        if (PyObject_DelAttrString(m, "statvfs") == -1) {
            return NULL;
        }
    }
#endif /* HAVE_STATVFS */

# ifdef HAVE_LCHOWN
    if (lchown == NULL) {
        if (PyObject_DelAttrString(m, "lchown") == -1) {
            return NULL;
        }
    }
#endif /* HAVE_LCHOWN */


#endif /* __APPLE__ */

    Py_INCREF(&TerminalSizeType);
    PyModule_AddObject(m, "terminal_size", (PyObject*) &TerminalSizeType);

    billion = PyLong_FromLong(1000000000);
    if (!billion)
        return NULL;

    /* suppress "function not used" warnings */
    {
    int ignored;
    fd_specified("", -1);
    follow_symlinks_specified("", 1);
    dir_fd_and_follow_symlinks_invalid("chmod", DEFAULT_DIR_FD, 1);
    dir_fd_converter(Py_None, &ignored);
    dir_fd_unavailable(Py_None, &ignored);
    }

    /*
     * provide list of locally available functions
     * so os.py can populate support_* lists
     */
    list = PyList_New(0);
    if (!list)
        return NULL;
    for (trace = have_functions; *trace; trace++) {
        PyObject *unicode = PyUnicode_DecodeASCII(*trace, strlen(*trace), NULL);
        if (!unicode)
            return NULL;
        if (PyList_Append(list, unicode))
            return NULL;
        Py_DECREF(unicode);
    }
    PyModule_AddObject(m, "_have_functions", list);

    initialized = 1;

    return m;
}

#ifdef __cplusplus
}
#endif<|MERGE_RESOLUTION|>--- conflicted
+++ resolved
@@ -4723,24 +4723,6 @@
     utime_t utime;
 
     memset(&utime, 0, sizeof(utime_t));
-<<<<<<< HEAD
-=======
-#if defined(HAVE_FUTIMES) || defined(HAVE_FUTIMENS)
-    path.allow_fd = 1;
-#endif
-    if (!PyArg_ParseTupleAndKeywords(args, kwargs,
-            "O&|O$OO&p:utime", keywords,
-            path_converter, &path,
-            &times, &ns,
-#if defined(HAVE_FUTIMESAT) || defined(HAVE_UTIMENSAT)
-            dir_fd_converter, &dir_fd,
-#else
-            dir_fd_unavailable, &dir_fd,
-#endif
-            &follow_symlinks
-            ))
-        return NULL;
->>>>>>> 528a9ab1
 
     if (times && (times != Py_None) && ns) {
         PyErr_SetString(PyExc_ValueError,
@@ -4855,15 +4837,9 @@
     else
 #endif
 
-<<<<<<< HEAD
-#if UTIME_HAVE_FD
+#if defined(HAVE_FUTIMES) || defined(HAVE_FUTIMENS)
     if (path->fd != -1)
         result = utime_fd(&utime, path->fd);
-=======
-#if defined(HAVE_FUTIMES) || defined(HAVE_FUTIMENS)
-    if (path.fd != -1)
-        result = utime_fd(&utime, path.fd);
->>>>>>> 528a9ab1
     else
 #endif
 
